--- conflicted
+++ resolved
@@ -16,13 +16,8 @@
         [DllImport("kernel32")]
         private static extern int GetPrivateProfileString(string section, string key, string def, StringBuilder retVal, int size, string filePath);
 
-<<<<<<< HEAD
-        // These are in Windows Color table order - BRG, not RGB. 
+        // These are in Windows Color table order - BRG, not RGB.
         public static string[] COLOR_NAMES = {
-=======
-        // These are in Windows Color table order - BRG, not RGB.
-        static string[] COLOR_NAMES = {
->>>>>>> 9bd60536
             "DARK_BLACK",
             "DARK_BLUE",
             "DARK_GREEN",
