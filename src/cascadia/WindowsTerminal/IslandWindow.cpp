// Copyright (c) Microsoft Corporation.
// Licensed under the MIT license.

#include "pch.h"
#include "IslandWindow.h"
#include "../types/inc/Viewport.hpp"
#include "resource.h"
#include "icon.h"

extern "C" IMAGE_DOS_HEADER __ImageBase;

using namespace winrt::Windows::UI;
using namespace winrt::Windows::UI::Composition;
using namespace winrt::Windows::UI::Xaml;
using namespace winrt::Windows::UI::Xaml::Hosting;
using namespace winrt::Windows::Foundation::Numerics;
using namespace winrt::Microsoft::Terminal::Settings::Model;
using namespace winrt::Microsoft::Terminal::TerminalControl;
using namespace ::Microsoft::Console::Types;

#define XAML_HOSTING_WINDOW_CLASS_NAME L"CASCADIA_HOSTING_WINDOW_CLASS"

IslandWindow::IslandWindow() noexcept :
    _interopWindowHandle{ nullptr },
    _rootGrid{ nullptr },
    _source{ nullptr },
    _pfnCreateCallback{ nullptr }
{
}

IslandWindow::~IslandWindow()
{
    _source.Close();
}

// Method Description:
// - Create the actual window that we'll use for the application.
// Arguments:
// - <none>
// Return Value:
// - <none>
void IslandWindow::MakeWindow() noexcept
{
    WNDCLASS wc{};
    wc.hCursor = LoadCursor(nullptr, IDC_ARROW);
    wc.hInstance = reinterpret_cast<HINSTANCE>(&__ImageBase);
    wc.lpszClassName = XAML_HOSTING_WINDOW_CLASS_NAME;
    wc.style = CS_HREDRAW | CS_VREDRAW;
    wc.lpfnWndProc = WndProc;
    wc.hIcon = LoadIconW(wc.hInstance, MAKEINTRESOURCEW(IDI_APPICON));
    RegisterClass(&wc);
    WINRT_ASSERT(!_window);

    // Create the window with the default size here - During the creation of the
    // window, the system will give us a chance to set its size in WM_CREATE.
    // WM_CREATE will be handled synchronously, before CreateWindow returns.
    WINRT_VERIFY(CreateWindowEx(_alwaysOnTop ? WS_EX_TOPMOST : 0,
                                wc.lpszClassName,
                                L"Windows Terminal",
                                WS_OVERLAPPEDWINDOW,
                                CW_USEDEFAULT,
                                CW_USEDEFAULT,
                                CW_USEDEFAULT,
                                CW_USEDEFAULT,
                                nullptr,
                                nullptr,
                                wc.hInstance,
                                this));

    WINRT_ASSERT(_window);
}

// Method Description:
// - Called when no tab is remaining to close the window.
// Arguments:
// - <none>
// Return Value:
// - <none>
void IslandWindow::Close()
{
    PostQuitMessage(0);
}

// Method Description:
// - Set a callback to be called when we process a WM_CREATE message. This gives
//   the AppHost a chance to resize the window to the proper size.
// Arguments:
// - pfn: a function to be called during the handling of WM_CREATE. It takes two
//   parameters:
//      * HWND: the HWND of the window that's being created.
//      * RECT: The position on the screen that the system has proposed for our
//        window.
// Return Value:
// - <none>
void IslandWindow::SetCreateCallback(std::function<void(const HWND, const RECT, LaunchMode& launchMode)> pfn) noexcept
{
    _pfnCreateCallback = pfn;
}

// Method Description:
// - Set a callback to be called when the window is being resized by user. For given
//   requested window dimension (width or height, whichever border is dragged) it should
//   return a resulting window dimension that is actually set. It is used to make the
//   window 'snap' to the underling terminal's character grid.
// Arguments:
// - pfn: a function that transforms requested to actual window dimension.
//   pfn's parameters:
//      * widthOrHeight: whether the dimension is width (true) or height (false)
//      * dimension: The requested dimension that comes from user dragging a border
//        of the window. It is in pixels and represents only the client area.
//   pfn's return value:
//      * A dimension of client area that the window should resize to.
// Return Value:
// - <none>
void IslandWindow::SetSnapDimensionCallback(std::function<float(bool, float)> pfn) noexcept
{
    _pfnSnapDimensionCallback = pfn;
}

// Method Description:
// - Handles a WM_CREATE message. Calls our create callback, if one's been set.
// Arguments:
// - wParam: unused
// - lParam: the lParam of a WM_CREATE, which is a pointer to a CREATESTRUCTW
// Return Value:
// - <none>
void IslandWindow::_HandleCreateWindow(const WPARAM, const LPARAM lParam) noexcept
{
    // Get proposed window rect from create structure
    CREATESTRUCTW* pcs = reinterpret_cast<CREATESTRUCTW*>(lParam);
    RECT rc;
    rc.left = pcs->x;
    rc.top = pcs->y;
    rc.right = rc.left + pcs->cx;
    rc.bottom = rc.top + pcs->cy;

    LaunchMode launchMode = LaunchMode::DefaultMode;
    if (_pfnCreateCallback)
    {
        _pfnCreateCallback(_window.get(), rc, launchMode);
    }

    int nCmdShow = SW_SHOW;
    if (launchMode == LaunchMode::MaximizedMode || launchMode == LaunchMode::MaximizedFocusMode)
    {
        nCmdShow = SW_MAXIMIZE;
    }

    ShowWindow(_window.get(), nCmdShow);

    UpdateWindow(_window.get());

    UpdateWindowIconForActiveMetrics(_window.get());
}

// Method Description:
// - Handles a WM_SIZING message, which occurs when user drags a window border
//   or corner. It intercepts this resize action and applies 'snapping' i.e.
//   aligns the terminal's size to its cell grid. We're given the window size,
//   which we then adjust based on the terminal's properties (like font size).
// Arguments:
// - wParam: Specifies which edge of the window is being dragged.
// - lParam: Pointer to the requested window rectangle (this is, the one that
//   originates from current drag action). It also acts as the return value
//   (it's a ref parameter).
// Return Value:
// - <none>
LRESULT IslandWindow::_OnSizing(const WPARAM wParam, const LPARAM lParam)
{
    if (!_pfnSnapDimensionCallback)
    {
        // If we haven't been given the callback that would adjust the dimension,
        // then we can't do anything, so just bail out.
        return FALSE;
    }

    LPRECT winRect = reinterpret_cast<LPRECT>(lParam);

    // Find nearest monitor.
    HMONITOR hmon = MonitorFromRect(winRect, MONITOR_DEFAULTTONEAREST);

    // This API guarantees that dpix and dpiy will be equal, but neither is an
    // optional parameter so give two UINTs.
    UINT dpix = USER_DEFAULT_SCREEN_DPI;
    UINT dpiy = USER_DEFAULT_SCREEN_DPI;
    // If this fails, we'll use the default of 96.
    GetDpiForMonitor(hmon, MDT_EFFECTIVE_DPI, &dpix, &dpiy);

    const auto widthScale = base::ClampedNumeric<float>(dpix) / USER_DEFAULT_SCREEN_DPI;
    const long minWidthScaled = minimumWidth * widthScale;

    const auto nonClientSize = GetTotalNonClientExclusiveSize(dpix);

    auto clientWidth = winRect->right - winRect->left - nonClientSize.cx;
    clientWidth = std::max(minWidthScaled, clientWidth);

    auto clientHeight = winRect->bottom - winRect->top - nonClientSize.cy;

    if (wParam != WMSZ_TOP && wParam != WMSZ_BOTTOM)
    {
        // If user has dragged anything but the top or bottom border (so e.g. left border,
        // top-right corner etc.), then this means that the width has changed. We thus ask to
        // adjust this new width so that terminal(s) is/are aligned to their character grid(s).
        clientWidth = gsl::narrow_cast<int>(_pfnSnapDimensionCallback(true, gsl::narrow_cast<float>(clientWidth)));
    }
    if (wParam != WMSZ_LEFT && wParam != WMSZ_RIGHT)
    {
        // Analogous to above, but for height.
        clientHeight = gsl::narrow_cast<int>(_pfnSnapDimensionCallback(false, gsl::narrow_cast<float>(clientHeight)));
    }

    // Now make the window rectangle match the calculated client width and height,
    // regarding which border the user is dragging. E.g. if user drags left border, then
    // we make sure to adjust the 'left' component of rectangle and not the 'right'. Note
    // that top-left and bottom-left corners also 'include' left border, hence we match
    // this in multi-case switch.

    // Set width
    switch (wParam)
    {
    case WMSZ_LEFT:
    case WMSZ_TOPLEFT:
    case WMSZ_BOTTOMLEFT:
        winRect->left = winRect->right - (clientWidth + nonClientSize.cx);
        break;
    case WMSZ_RIGHT:
    case WMSZ_TOPRIGHT:
    case WMSZ_BOTTOMRIGHT:
        winRect->right = winRect->left + (clientWidth + nonClientSize.cx);
        break;
    }

    // Set height
    switch (wParam)
    {
    case WMSZ_BOTTOM:
    case WMSZ_BOTTOMLEFT:
    case WMSZ_BOTTOMRIGHT:
        winRect->bottom = winRect->top + (clientHeight + nonClientSize.cy);
        break;
    case WMSZ_TOP:
    case WMSZ_TOPLEFT:
    case WMSZ_TOPRIGHT:
        winRect->top = winRect->bottom - (clientHeight + nonClientSize.cy);
        break;
    }

    return TRUE;
}

void IslandWindow::Initialize()
{
    const bool initialized = (_interopWindowHandle != nullptr);

    _source = DesktopWindowXamlSource{};

    auto interop = _source.as<IDesktopWindowXamlSourceNative>();
    winrt::check_hresult(interop->AttachToWindow(_window.get()));

    // stash the child interop handle so we can resize it when the main hwnd is resized
    interop->get_WindowHandle(&_interopWindowHandle);

    _rootGrid = winrt::Windows::UI::Xaml::Controls::Grid();
    _source.Content(_rootGrid);

    // initialize the taskbar object
    if (auto taskbar = wil::CoCreateInstanceNoThrow<ITaskbarList3>(CLSID_TaskbarList))
    {
        if (SUCCEEDED(taskbar->HrInit()))
        {
            _taskbar = std::move(taskbar);
        }
    }
}

void IslandWindow::OnSize(const UINT width, const UINT height)
{
    // update the interop window size
    SetWindowPos(_interopWindowHandle, nullptr, 0, 0, width, height, SWP_SHOWWINDOW | SWP_NOACTIVATE);

    if (_rootGrid)
    {
        const auto size = GetLogicalSize();
        _rootGrid.Width(size.Width);
        _rootGrid.Height(size.Height);
    }
}

// Method Description:
// - Handles a WM_GETMINMAXINFO message, issued before the window sizing starts.
//   This message allows to modify the minimal and maximal dimensions of the window.
//   We focus on minimal dimensions here
//   (the maximal dimension will be calculate upon maximizing)
//   Our goal is to protect against to downsizing to less than minimal allowed dimensions,
//   that might occur in the scenarios where _OnSizing is bypassed.
//   An example of such scenario is anchoring the window to the top/bottom screen border
//   in order to maximize window height (GH# 8026).
//   The computation is similar to what we do in _OnSizing:
//   we need to consider both the client area and non-client exclusive area sizes,
//   while taking DPI into account as well.
// Arguments:
// - lParam: Pointer to the requested MINMAXINFO struct,
//   a ptMinTrackSize field of which we want to update with the computed dimensions.
//   It also acts as the return value (it's a ref parameter).
// Return Value:
// - <none>

void IslandWindow::_OnGetMinMaxInfo(const WPARAM /*wParam*/, const LPARAM lParam)
{
    // Without a callback we don't know to snap the dimensions of the client area.
    // Should not be a problem, the callback is not set early in the startup
    // The initial dimensions will be set later on
    if (!_pfnSnapDimensionCallback)
    {
        return;
    }

    HMONITOR hmon = MonitorFromWindow(GetHandle(), MONITOR_DEFAULTTONEAREST);
    if (hmon == NULL)
    {
        return;
    }

    UINT dpix = USER_DEFAULT_SCREEN_DPI;
    UINT dpiy = USER_DEFAULT_SCREEN_DPI;
    GetDpiForMonitor(hmon, MDT_EFFECTIVE_DPI, &dpix, &dpiy);

    // From now we use dpix for all computations (same as in _OnSizing).
    const auto nonClientSizeScaled = GetTotalNonClientExclusiveSize(dpix);
    const auto scale = base::ClampedNumeric<float>(dpix) / USER_DEFAULT_SCREEN_DPI;

    auto lpMinMaxInfo = reinterpret_cast<LPMINMAXINFO>(lParam);
    lpMinMaxInfo->ptMinTrackSize.x = _calculateTotalSize(true, minimumWidth * scale, nonClientSizeScaled.cx);
    lpMinMaxInfo->ptMinTrackSize.y = _calculateTotalSize(false, minimumHeight * scale, nonClientSizeScaled.cy);
}

// Method Description:
// - Helper function that calculates a singe dimension value, given initialWindow and nonClientSizes
// Arguments:
// - isWidth: parameter to pass to SnapDimensionCallback.
//   True if the method is invoked for width computation, false if for height.
// - clientSize: the size of the client area (already)
// - nonClientSizeScaled: the exclusive non-client size (already scaled)
// Return Value:
// - The total dimension
long IslandWindow::_calculateTotalSize(const bool isWidth, const long clientSize, const long nonClientSize)
{
    return gsl::narrow_cast<int>(_pfnSnapDimensionCallback(isWidth, gsl::narrow_cast<float>(clientSize)) + nonClientSize);
}

[[nodiscard]] LRESULT IslandWindow::MessageHandler(UINT const message, WPARAM const wparam, LPARAM const lparam) noexcept
{
    switch (message)
    {
    case WM_HOTKEY:
    {
        _HotkeyPressedHandlers();
        return 0;
    }
    case WM_GETMINMAXINFO:
    {
        _OnGetMinMaxInfo(wparam, lparam);
        return 0;
    }
    case WM_CREATE:
    {
        _HandleCreateWindow(wparam, lparam);
        return 0;
    }
    case WM_SETFOCUS:
    {
        if (_interopWindowHandle != nullptr)
        {
            // send focus to the child window
            SetFocus(_interopWindowHandle);
            // return 0; // eat the message
        }
        break;
    }
    case WM_ACTIVATE:
    {
        // wparam = 0 indicates the window was deactivated
        if (LOWORD(wparam) != 0)
        {
            _WindowActivatedHandlers();
        }
        break;
    }
    case WM_ACTIVATE:
    {
        // wparam = 0 indicates the window was deactivated
        if (LOWORD(wparam) != 0)
        {
            _WindowActivatedHandlers();
        }
        break;
    }

    case WM_NCLBUTTONDOWN:
    case WM_NCLBUTTONUP:
    case WM_NCMBUTTONDOWN:
    case WM_NCMBUTTONUP:
    case WM_NCRBUTTONDOWN:
    case WM_NCRBUTTONUP:
    case WM_NCXBUTTONDOWN:
    case WM_NCXBUTTONUP:
    {
        // If we clicked in the titlebar, raise an event so the app host can
        // dispatch an appropriate event.
        _DragRegionClickedHandlers();
        break;
    }
    case WM_MENUCHAR:
    {
        // GH#891: return this LRESULT here to prevent the app from making a
        // bell when alt+key is pressed. A menu is active and the user presses a
        // key that does not correspond to any mnemonic or accelerator key,
        return MAKELRESULT(0, MNC_CLOSE);
    }
    case WM_SIZING:
    {
        return _OnSizing(wparam, lparam);
    }
    case WM_CLOSE:
    {
        // If the user wants to close the app by clicking 'X' button,
        // we hand off the close experience to the app layer. If all the tabs
        // are closed, the window will be closed as well.
        _windowCloseButtonClickedHandler();
        return 0;
    }
    case WM_MOUSEWHEEL:
        try
        {
            // This whole handler is a hack for GH#979.
            //
            // On some laptops, their trackpads won't scroll inactive windows
            // _ever_. With our entire window just being one giant XAML Island, the
            // touchpad driver thinks our entire window is inactive, and won't
            // scroll the XAML island. On those types of laptops, we'll get a
            // WM_MOUSEWHEEL here, in our root window, when the trackpad scrolls.
            // We're going to take that message and manually plumb it through to our
            // TermControl's, or anything else that implements IMouseWheelListener.

            // https://msdn.microsoft.com/en-us/library/windows/desktop/ms645617(v=vs.85).aspx
            // Important! Do not use the LOWORD or HIWORD macros to extract the x-
            // and y- coordinates of the cursor position because these macros return
            // incorrect results on systems with multiple monitors. Systems with
            // multiple monitors can have negative x- and y- coordinates, and LOWORD
            // and HIWORD treat the coordinates as unsigned quantities.
            const til::point eventPoint{ GET_X_LPARAM(lparam), GET_Y_LPARAM(lparam) };
            // This mouse event is relative to the display origin, not the window. Convert here.
            const til::rectangle windowRect{ GetWindowRect() };
            const auto origin = windowRect.origin();
            const auto relative = eventPoint - origin;
            // Convert to logical scaling before raising the event.
            const auto real = relative / GetCurrentDpiScale();

            const short wheelDelta = static_cast<short>(HIWORD(wparam));

            // Raise an event, so any listeners can handle the mouse wheel event manually.
            _MouseScrolledHandlers(real, wheelDelta);
            return 0;
        }
        CATCH_LOG();
    case WM_THEMECHANGED:
        UpdateWindowIconForActiveMetrics(_window.get());
        return 0;
    }

    // TODO: handle messages here...
    return base_type::MessageHandler(message, wparam, lparam);
}

// Method Description:
// - Called when the window has been resized (or maximized)
// Arguments:
// - width: the new width of the window _in pixels_
// - height: the new height of the window _in pixels_
void IslandWindow::OnResize(const UINT width, const UINT height)
{
    if (_interopWindowHandle)
    {
        OnSize(width, height);
    }
}

// Method Description:
// - Called when the window is minimized to the taskbar.
void IslandWindow::OnMinimize()
{
    // TODO GH#1989 Stop rendering island content when the app is minimized.
}

// Method Description:
// - Called when the window is restored from having been minimized.
void IslandWindow::OnRestore()
{
    // TODO GH#1989 Stop rendering island content when the app is minimized.
}

void IslandWindow::SetContent(winrt::Windows::UI::Xaml::UIElement content)
{
    _rootGrid.Children().Clear();
    _rootGrid.Children().Append(content);
}

// Method Description:
// - Gets the difference between window and client area size.
// Arguments:
// - dpi: dpi of a monitor on which the window is placed
// Return Value
// - The size difference
SIZE IslandWindow::GetTotalNonClientExclusiveSize(const UINT dpi) const noexcept
{
    const auto windowStyle = static_cast<DWORD>(GetWindowLong(_window.get(), GWL_STYLE));
    RECT islandFrame{};

    // If we failed to get the correct window size for whatever reason, log
    // the error and go on. We'll use whatever the control proposed as the
    // size of our window, which will be at least close.
    LOG_IF_WIN32_BOOL_FALSE(AdjustWindowRectExForDpi(&islandFrame, windowStyle, false, 0, dpi));

    return {
        islandFrame.right - islandFrame.left,
        islandFrame.bottom - islandFrame.top
    };
}

void IslandWindow::OnAppInitialized()
{
    // Do a quick resize to force the island to paint
    const auto size = GetPhysicalSize();
    OnSize(size.cx, size.cy);
}

// Method Description:
// - Called when the app wants to change its theme. We'll update the root UI
//   element of the entire XAML tree, so that all UI elements get the theme
//   applied.
// Arguments:
// - arg: the ElementTheme to use as the new theme for the UI
// Return Value:
// - <none>
void IslandWindow::OnApplicationThemeChanged(const winrt::Windows::UI::Xaml::ElementTheme& requestedTheme)
{
    _rootGrid.RequestedTheme(requestedTheme);
    // Invalidate the window rect, so that we'll repaint any elements we're
    // drawing ourselves to match the new theme
    ::InvalidateRect(_window.get(), nullptr, false);
}

// Method Description:
// - Updates our focus mode state. See _SetIsBorderless for more details.
// Arguments:
// - <none>
// Return Value:
// - <none>
void IslandWindow::FocusModeChanged(const bool focusMode)
{
    // Do nothing if the value was unchanged.
    if (focusMode == _borderless)
    {
        return;
    }

    _SetIsBorderless(focusMode);
}

// Method Description:
// - Updates our fullscreen state. See _SetIsFullscreen for more details.
// Arguments:
// - <none>
// Return Value:
// - <none>
void IslandWindow::FullscreenChanged(const bool fullscreen)
{
    // Do nothing if the value was unchanged.
    if (fullscreen == _fullscreen)
    {
        return;
    }

    _SetIsFullscreen(fullscreen);
}

// Method Description:
// - Enter or exit the "always on top" state. Before the window is created, this
//   value will later be used when we create the window to create the window on
//   top of all others. After the window is created, it will either enter the
//   group of topmost windows, or exit the group of topmost windows.
// Arguments:
// - alwaysOnTop: whether we should be entering or exiting always on top mode.
// Return Value:
// - <none>
void IslandWindow::SetAlwaysOnTop(const bool alwaysOnTop)
{
    _alwaysOnTop = alwaysOnTop;

    const auto hwnd = GetHandle();
    if (hwnd)
    {
        SetWindowPos(hwnd,
                     _alwaysOnTop ? HWND_TOPMOST : HWND_NOTOPMOST,
                     0, // the window dimensions are unused, because we're passing SWP_NOSIZE
                     0,
                     0,
                     0,
                     SWP_NOMOVE | SWP_NOSIZE | SWP_NOACTIVATE);
    }
}

// Method Description
// - Flash the taskbar icon, indicating to the user that something needs their attention
void IslandWindow::FlashTaskbar()
{
    // Using 'false' as the boolean argument ensures that the taskbar is
    // only flashed if the app window is not focused
    FlashWindow(_window.get(), false);
}

// Method Description:
// - Sets the taskbar progress indicator
// - We follow the ConEmu style for the state and progress values,
//   more details at https://conemu.github.io/en/AnsiEscapeCodes.html#ConEmu_specific_OSC
// Arguments:
// - state: indicates the progress state
// - progress: indicates the progress value
void IslandWindow::SetTaskbarProgress(const size_t state, const size_t progress)
{
    if (_taskbar)
    {
        switch (state)
        {
        case 0:
            // removes the taskbar progress indicator
            _taskbar->SetProgressState(_window.get(), TBPF_NOPROGRESS);
            break;
        case 1:
            // sets the progress value to value given by the 'progress' parameter
            _taskbar->SetProgressState(_window.get(), TBPF_NORMAL);
            _taskbar->SetProgressValue(_window.get(), progress, 100);
            break;
        case 2:
            // sets the progress indicator to an error state
            _taskbar->SetProgressState(_window.get(), TBPF_ERROR);
            _taskbar->SetProgressValue(_window.get(), progress, 100);
            break;
        case 3:
            // sets the progress indicator to an indeterminate state
            _taskbar->SetProgressState(_window.get(), TBPF_INDETERMINATE);
            break;
        case 4:
            // sets the progress indicator to a pause state
            _taskbar->SetProgressState(_window.get(), TBPF_PAUSED);
            _taskbar->SetProgressValue(_window.get(), progress, 100);
            break;
        default:
            break;
        }
    }
}

// From GdiEngine::s_SetWindowLongWHelper
void _SetWindowLongWHelper(const HWND hWnd, const int nIndex, const LONG dwNewLong) noexcept
{
    // SetWindowLong has strange error handling. On success, it returns the
    // previous Window Long value and doesn't modify the Last Error state. To
    // deal with this, we set the last error to 0/S_OK first, call it, and if
    // the previous long was 0, we check if the error was non-zero before
    // reporting. Otherwise, we'll get an "Error: The operation has completed
    // successfully." and there will be another screenshot on the internet
    // making fun of Windows. See:
    // https://msdn.microsoft.com/en-us/library/windows/desktop/ms633591(v=vs.85).aspx
    SetLastError(0);
    LONG const lResult = SetWindowLongW(hWnd, nIndex, dwNewLong);
    if (0 == lResult)
    {
        LOG_LAST_ERROR_IF(0 != GetLastError());
    }
}

// Method Description:
// - This is a helper to figure out what the window styles should be, given the
//   current state of flags like borderless mode and fullscreen mode.
// Arguments:
// - <none>
// Return Value:
// - a LONG with the appropriate flags set for our current window mode, to be used with GWL_STYLE
LONG IslandWindow::_getDesiredWindowStyle() const
{
    auto windowStyle = GetWindowLongW(GetHandle(), GWL_STYLE);

    // If we're both fullscreen and borderless, fullscreen mode takes precedence.

    if (_fullscreen)
    {
        // When moving to fullscreen, remove WS_OVERLAPPEDWINDOW, which specifies
        // styles for non-fullscreen windows (e.g. caption bar), and add the
        // WS_POPUP style to allow us to size ourselves to the monitor size.
        // Do the reverse when restoring from fullscreen.
        // Doing these modifications to that window will cause a vista-style
        // window frame to briefly appear when entering and exiting fullscreen.
        WI_ClearFlag(windowStyle, WS_BORDER);
        WI_ClearFlag(windowStyle, WS_SIZEBOX);
        WI_ClearAllFlags(windowStyle, WS_OVERLAPPEDWINDOW);

        WI_SetFlag(windowStyle, WS_POPUP);
        return windowStyle;
    }
    else if (_borderless)
    {
        // When moving to borderless, remove WS_OVERLAPPEDWINDOW, which
        // specifies styles for non-fullscreen windows (e.g. caption bar), and
        // add the WS_BORDER and WS_SIZEBOX styles. This allows us to still have
        // a small resizing frame, but without a full titlebar, nor caption
        // buttons.

        WI_ClearAllFlags(windowStyle, WS_OVERLAPPEDWINDOW);
        WI_ClearFlag(windowStyle, WS_POPUP);

        WI_SetFlag(windowStyle, WS_BORDER);
        WI_SetFlag(windowStyle, WS_SIZEBOX);
        return windowStyle;
    }

    // Here, we're not in either fullscreen or borderless mode. Return to
    // WS_OVERLAPPEDWINDOW.
    WI_ClearFlag(windowStyle, WS_POPUP);
    WI_ClearFlag(windowStyle, WS_BORDER);
    WI_ClearFlag(windowStyle, WS_SIZEBOX);

    WI_SetAllFlags(windowStyle, WS_OVERLAPPEDWINDOW);

    return windowStyle;
}

// Method Description:
// - Enable or disable focus mode. When entering focus mode, we'll
//   need to manually hide the entire titlebar.
// - When we're entering focus we need to do some additional modification
//   of our window styles. However, the NonClientIslandWindow very explicitly
//   _doesn't_ need to do these steps.
// Arguments:
// - borderlessEnabled: If true, we're entering focus mode. If false, we're leaving.
// Return Value:
// - <none>
void IslandWindow::_SetIsBorderless(const bool borderlessEnabled)
{
    _borderless = borderlessEnabled;

    HWND const hWnd = GetHandle();

    // First, modify regular window styles as appropriate
    auto windowStyle = _getDesiredWindowStyle();
    _SetWindowLongWHelper(hWnd, GWL_STYLE, windowStyle);

    // Now modify extended window styles as appropriate
    // When moving to fullscreen, remove the window edge style to avoid an
    // ugly border when not focused.
    auto exWindowStyle = GetWindowLongW(hWnd, GWL_EXSTYLE);
    WI_UpdateFlag(exWindowStyle, WS_EX_WINDOWEDGE, !_fullscreen);
    _SetWindowLongWHelper(hWnd, GWL_EXSTYLE, exWindowStyle);

    // Resize the window, with SWP_FRAMECHANGED, to trigger user32 to
    // recalculate the non/client areas
    const til::rectangle windowPos{ GetWindowRect() };
    SetWindowPos(GetHandle(),
                 HWND_TOP,
                 windowPos.left<int>(),
                 windowPos.top<int>(),
                 windowPos.width<int>(),
                 windowPos.height<int>(),
                 SWP_SHOWWINDOW | SWP_FRAMECHANGED | SWP_NOACTIVATE);
}

// Method Description:
// - Controls setting us into or out of fullscreen mode. Largely taken from
//   Window::SetIsFullscreen in conhost.
// - When entering fullscreen mode, we'll save the current window size and
//   location, and expand to take the entire monitor size. When leaving, we'll
//   use that saved size to restore back to.
// Arguments:
// - fullscreenEnabled true if we should enable fullscreen mode, false to disable.
// Return Value:
// - <none>
void IslandWindow::_SetIsFullscreen(const bool fullscreenEnabled)
{
    // It is possible to enter _SetIsFullscreen even if we're already in full
    // screen. Use the old is in fullscreen flag to gate checks that rely on the
    // current state.
    const auto oldIsInFullscreen = _fullscreen;
    _fullscreen = fullscreenEnabled;

    HWND const hWnd = GetHandle();

    // First, modify regular window styles as appropriate
    auto windowStyle = _getDesiredWindowStyle();
    _SetWindowLongWHelper(hWnd, GWL_STYLE, windowStyle);

    // Now modify extended window styles as appropriate
    // When moving to fullscreen, remove the window edge style to avoid an
    // ugly border when not focused.
    auto exWindowStyle = GetWindowLongW(hWnd, GWL_EXSTYLE);
    WI_UpdateFlag(exWindowStyle, WS_EX_WINDOWEDGE, !_fullscreen);
    _SetWindowLongWHelper(hWnd, GWL_EXSTYLE, exWindowStyle);

    // When entering/exiting fullscreen mode, we also need to backup/restore the
    // current window size, and resize the window to match the new state.
    _BackupWindowSizes(oldIsInFullscreen);
    _ApplyWindowSize();
}

// Method Description:
// - Used in entering/exiting fullscreen mode. Saves the current window size,
//   and the full size of the monitor, for use in _ApplyWindowSize.
// - Taken from conhost's Window::_BackupWindowSizes
// Arguments:
// - fCurrentIsInFullscreen: true if we're currently in fullscreen mode.
// Return Value:
// - <none>
void IslandWindow::_BackupWindowSizes(const bool fCurrentIsInFullscreen)
{
    if (_fullscreen)
    {
        // Note: the current window size depends on the current state of the
        // window. So don't back it up if we're already in full screen.
        if (!fCurrentIsInFullscreen)
        {
            _nonFullscreenWindowSize = GetWindowRect();
        }

        // get and back up the current monitor's size
        HMONITOR const hCurrentMonitor = MonitorFromWindow(GetHandle(), MONITOR_DEFAULTTONEAREST);
        MONITORINFO currMonitorInfo;
        currMonitorInfo.cbSize = sizeof(currMonitorInfo);
        if (GetMonitorInfo(hCurrentMonitor, &currMonitorInfo))
        {
            _fullscreenWindowSize = currMonitorInfo.rcMonitor;
        }
    }
}

// Method Description:
// - Applies the appropriate window size for transitioning to/from fullscreen mode.
// - Taken from conhost's Window::_ApplyWindowSize
// Arguments:
// - <none>
// Return Value:
// - <none>
void IslandWindow::_ApplyWindowSize()
{
    const auto newSize = _fullscreen ? _fullscreenWindowSize : _nonFullscreenWindowSize;
    LOG_IF_WIN32_BOOL_FALSE(SetWindowPos(GetHandle(),
                                         HWND_TOP,
                                         newSize.left,
                                         newSize.top,
                                         newSize.right - newSize.left,
                                         newSize.bottom - newSize.top,
                                         SWP_FRAMECHANGED | SWP_NOACTIVATE));
}

<<<<<<< HEAD
void IslandWindow::SetGlobalHotkey(const winrt::Microsoft::Terminal::TerminalControl::KeyChord& hotkey)
{
    if (hotkey)
    {
        const auto modifiers = hotkey.Modifiers();
        const auto hotkeyFlags = MOD_NOREPEAT |
                                 (WI_IsFlagSet(modifiers, KeyModifiers::Windows) ? MOD_WIN : 0) |
                                 (WI_IsFlagSet(modifiers, KeyModifiers::Alt) ? MOD_ALT : 0) |
                                 (WI_IsFlagSet(modifiers, KeyModifiers::Ctrl) ? MOD_CONTROL : 0) |
                                 (WI_IsFlagSet(modifiers, KeyModifiers::Shift) ? MOD_SHIFT : 0);

        // `1` is an arbitrary ID. We only have one hotkey in the entire app, so
        // we don't need to worry about setting a unique ID for each.
        //
        // TODO: (discussion) should we display a warning of some kind if this
        // fails? This can fail if something else already bound this hotkey.
        LOG_IF_WIN32_BOOL_FALSE(RegisterHotKey(_window.get(),
                                               1,
                                               hotkeyFlags,
                                               hotkey.Vkey()));
    }
}

=======
// Method Description:
// - Force activate this window. This method will bring us to the foreground and
//   activate us. If the window is minimized, it will restore the window. If the
//   window is on another desktop, the OS will switch to that desktop.
// Arguments:
// - <none>
// Return Value:
// - <none>
>>>>>>> b310b1cf
winrt::fire_and_forget IslandWindow::SummonWindow()
{
    // On the foreground thread:
    co_await winrt::resume_foreground(_rootGrid.Dispatcher());

    // From: https://stackoverflow.com/a/59659421
    // > The trick is to make windows ‘think’ that our process and the target
    // > window (hwnd) are related by attaching the threads (using
    // > AttachThreadInput API) and using an alternative API: BringWindowToTop.
    // If the window is minimized, then restore it. We don't want to do this
<<<<<<< HEAD
    // always though, because SW_RESTORE'ing a maximized window will
    // restore-down it.
=======
    // always though, because if you SW_RESTORE a maximized window, it will
    // restore-down the window.
>>>>>>> b310b1cf
    if (IsIconic(_window.get()))
    {
        LOG_IF_WIN32_BOOL_FALSE(ShowWindow(_window.get(), SW_RESTORE));
    }
<<<<<<< HEAD
    const DWORD windowThreadProcessId = GetWindowThreadProcessId(GetForegroundWindow(), LPDWORD(0));
    const DWORD currentThreadId = GetCurrentThreadId();

    LOG_IF_WIN32_BOOL_FALSE(AttachThreadInput(windowThreadProcessId, currentThreadId, true));
    LOG_IF_WIN32_BOOL_FALSE(BringWindowToTop(_window.get()));
    LOG_IF_WIN32_BOOL_FALSE(ShowWindow(_window.get(), SW_SHOW));
    LOG_IF_WIN32_BOOL_FALSE(AttachThreadInput(windowThreadProcessId, currentThreadId, false));
=======
    const DWORD windowThreadProcessId = GetWindowThreadProcessId(GetForegroundWindow(), nullptr);
    const DWORD currentThreadId = GetCurrentThreadId();

    LOG_IF_WIN32_BOOL_FALSE(AttachThreadInput(windowThreadProcessId, currentThreadId, true));
    // Just in case, add the thread detach as a scope_exit, to make _sure_ we do it.
    auto detachThread = wil::scope_exit([windowThreadProcessId, currentThreadId]() {
        LOG_IF_WIN32_BOOL_FALSE(AttachThreadInput(windowThreadProcessId, currentThreadId, false));
    });
    LOG_IF_WIN32_BOOL_FALSE(BringWindowToTop(_window.get()));
    LOG_IF_WIN32_BOOL_FALSE(ShowWindow(_window.get(), SW_SHOW));
>>>>>>> b310b1cf
}

DEFINE_EVENT(IslandWindow, DragRegionClicked, _DragRegionClickedHandlers, winrt::delegate<>);
DEFINE_EVENT(IslandWindow, WindowCloseButtonClicked, _windowCloseButtonClickedHandler, winrt::delegate<>);
<|MERGE_RESOLUTION|>--- conflicted
+++ resolved
@@ -1,941 +1,914 @@
-// Copyright (c) Microsoft Corporation.
-// Licensed under the MIT license.
-
-#include "pch.h"
-#include "IslandWindow.h"
-#include "../types/inc/Viewport.hpp"
-#include "resource.h"
-#include "icon.h"
-
-extern "C" IMAGE_DOS_HEADER __ImageBase;
-
-using namespace winrt::Windows::UI;
-using namespace winrt::Windows::UI::Composition;
-using namespace winrt::Windows::UI::Xaml;
-using namespace winrt::Windows::UI::Xaml::Hosting;
-using namespace winrt::Windows::Foundation::Numerics;
-using namespace winrt::Microsoft::Terminal::Settings::Model;
-using namespace winrt::Microsoft::Terminal::TerminalControl;
-using namespace ::Microsoft::Console::Types;
-
-#define XAML_HOSTING_WINDOW_CLASS_NAME L"CASCADIA_HOSTING_WINDOW_CLASS"
-
-IslandWindow::IslandWindow() noexcept :
-    _interopWindowHandle{ nullptr },
-    _rootGrid{ nullptr },
-    _source{ nullptr },
-    _pfnCreateCallback{ nullptr }
-{
-}
-
-IslandWindow::~IslandWindow()
-{
-    _source.Close();
-}
-
-// Method Description:
-// - Create the actual window that we'll use for the application.
-// Arguments:
-// - <none>
-// Return Value:
-// - <none>
-void IslandWindow::MakeWindow() noexcept
-{
-    WNDCLASS wc{};
-    wc.hCursor = LoadCursor(nullptr, IDC_ARROW);
-    wc.hInstance = reinterpret_cast<HINSTANCE>(&__ImageBase);
-    wc.lpszClassName = XAML_HOSTING_WINDOW_CLASS_NAME;
-    wc.style = CS_HREDRAW | CS_VREDRAW;
-    wc.lpfnWndProc = WndProc;
-    wc.hIcon = LoadIconW(wc.hInstance, MAKEINTRESOURCEW(IDI_APPICON));
-    RegisterClass(&wc);
-    WINRT_ASSERT(!_window);
-
-    // Create the window with the default size here - During the creation of the
-    // window, the system will give us a chance to set its size in WM_CREATE.
-    // WM_CREATE will be handled synchronously, before CreateWindow returns.
-    WINRT_VERIFY(CreateWindowEx(_alwaysOnTop ? WS_EX_TOPMOST : 0,
-                                wc.lpszClassName,
-                                L"Windows Terminal",
-                                WS_OVERLAPPEDWINDOW,
-                                CW_USEDEFAULT,
-                                CW_USEDEFAULT,
-                                CW_USEDEFAULT,
-                                CW_USEDEFAULT,
-                                nullptr,
-                                nullptr,
-                                wc.hInstance,
-                                this));
-
-    WINRT_ASSERT(_window);
-}
-
-// Method Description:
-// - Called when no tab is remaining to close the window.
-// Arguments:
-// - <none>
-// Return Value:
-// - <none>
-void IslandWindow::Close()
-{
-    PostQuitMessage(0);
-}
-
-// Method Description:
-// - Set a callback to be called when we process a WM_CREATE message. This gives
-//   the AppHost a chance to resize the window to the proper size.
-// Arguments:
-// - pfn: a function to be called during the handling of WM_CREATE. It takes two
-//   parameters:
-//      * HWND: the HWND of the window that's being created.
-//      * RECT: The position on the screen that the system has proposed for our
-//        window.
-// Return Value:
-// - <none>
-void IslandWindow::SetCreateCallback(std::function<void(const HWND, const RECT, LaunchMode& launchMode)> pfn) noexcept
-{
-    _pfnCreateCallback = pfn;
-}
-
-// Method Description:
-// - Set a callback to be called when the window is being resized by user. For given
-//   requested window dimension (width or height, whichever border is dragged) it should
-//   return a resulting window dimension that is actually set. It is used to make the
-//   window 'snap' to the underling terminal's character grid.
-// Arguments:
-// - pfn: a function that transforms requested to actual window dimension.
-//   pfn's parameters:
-//      * widthOrHeight: whether the dimension is width (true) or height (false)
-//      * dimension: The requested dimension that comes from user dragging a border
-//        of the window. It is in pixels and represents only the client area.
-//   pfn's return value:
-//      * A dimension of client area that the window should resize to.
-// Return Value:
-// - <none>
-void IslandWindow::SetSnapDimensionCallback(std::function<float(bool, float)> pfn) noexcept
-{
-    _pfnSnapDimensionCallback = pfn;
-}
-
-// Method Description:
-// - Handles a WM_CREATE message. Calls our create callback, if one's been set.
-// Arguments:
-// - wParam: unused
-// - lParam: the lParam of a WM_CREATE, which is a pointer to a CREATESTRUCTW
-// Return Value:
-// - <none>
-void IslandWindow::_HandleCreateWindow(const WPARAM, const LPARAM lParam) noexcept
-{
-    // Get proposed window rect from create structure
-    CREATESTRUCTW* pcs = reinterpret_cast<CREATESTRUCTW*>(lParam);
-    RECT rc;
-    rc.left = pcs->x;
-    rc.top = pcs->y;
-    rc.right = rc.left + pcs->cx;
-    rc.bottom = rc.top + pcs->cy;
-
-    LaunchMode launchMode = LaunchMode::DefaultMode;
-    if (_pfnCreateCallback)
-    {
-        _pfnCreateCallback(_window.get(), rc, launchMode);
-    }
-
-    int nCmdShow = SW_SHOW;
-    if (launchMode == LaunchMode::MaximizedMode || launchMode == LaunchMode::MaximizedFocusMode)
-    {
-        nCmdShow = SW_MAXIMIZE;
-    }
-
-    ShowWindow(_window.get(), nCmdShow);
-
-    UpdateWindow(_window.get());
-
-    UpdateWindowIconForActiveMetrics(_window.get());
-}
-
-// Method Description:
-// - Handles a WM_SIZING message, which occurs when user drags a window border
-//   or corner. It intercepts this resize action and applies 'snapping' i.e.
-//   aligns the terminal's size to its cell grid. We're given the window size,
-//   which we then adjust based on the terminal's properties (like font size).
-// Arguments:
-// - wParam: Specifies which edge of the window is being dragged.
-// - lParam: Pointer to the requested window rectangle (this is, the one that
-//   originates from current drag action). It also acts as the return value
-//   (it's a ref parameter).
-// Return Value:
-// - <none>
-LRESULT IslandWindow::_OnSizing(const WPARAM wParam, const LPARAM lParam)
-{
-    if (!_pfnSnapDimensionCallback)
-    {
-        // If we haven't been given the callback that would adjust the dimension,
-        // then we can't do anything, so just bail out.
-        return FALSE;
-    }
-
-    LPRECT winRect = reinterpret_cast<LPRECT>(lParam);
-
-    // Find nearest monitor.
-    HMONITOR hmon = MonitorFromRect(winRect, MONITOR_DEFAULTTONEAREST);
-
-    // This API guarantees that dpix and dpiy will be equal, but neither is an
-    // optional parameter so give two UINTs.
-    UINT dpix = USER_DEFAULT_SCREEN_DPI;
-    UINT dpiy = USER_DEFAULT_SCREEN_DPI;
-    // If this fails, we'll use the default of 96.
-    GetDpiForMonitor(hmon, MDT_EFFECTIVE_DPI, &dpix, &dpiy);
-
-    const auto widthScale = base::ClampedNumeric<float>(dpix) / USER_DEFAULT_SCREEN_DPI;
-    const long minWidthScaled = minimumWidth * widthScale;
-
-    const auto nonClientSize = GetTotalNonClientExclusiveSize(dpix);
-
-    auto clientWidth = winRect->right - winRect->left - nonClientSize.cx;
-    clientWidth = std::max(minWidthScaled, clientWidth);
-
-    auto clientHeight = winRect->bottom - winRect->top - nonClientSize.cy;
-
-    if (wParam != WMSZ_TOP && wParam != WMSZ_BOTTOM)
-    {
-        // If user has dragged anything but the top or bottom border (so e.g. left border,
-        // top-right corner etc.), then this means that the width has changed. We thus ask to
-        // adjust this new width so that terminal(s) is/are aligned to their character grid(s).
-        clientWidth = gsl::narrow_cast<int>(_pfnSnapDimensionCallback(true, gsl::narrow_cast<float>(clientWidth)));
-    }
-    if (wParam != WMSZ_LEFT && wParam != WMSZ_RIGHT)
-    {
-        // Analogous to above, but for height.
-        clientHeight = gsl::narrow_cast<int>(_pfnSnapDimensionCallback(false, gsl::narrow_cast<float>(clientHeight)));
-    }
-
-    // Now make the window rectangle match the calculated client width and height,
-    // regarding which border the user is dragging. E.g. if user drags left border, then
-    // we make sure to adjust the 'left' component of rectangle and not the 'right'. Note
-    // that top-left and bottom-left corners also 'include' left border, hence we match
-    // this in multi-case switch.
-
-    // Set width
-    switch (wParam)
-    {
-    case WMSZ_LEFT:
-    case WMSZ_TOPLEFT:
-    case WMSZ_BOTTOMLEFT:
-        winRect->left = winRect->right - (clientWidth + nonClientSize.cx);
-        break;
-    case WMSZ_RIGHT:
-    case WMSZ_TOPRIGHT:
-    case WMSZ_BOTTOMRIGHT:
-        winRect->right = winRect->left + (clientWidth + nonClientSize.cx);
-        break;
-    }
-
-    // Set height
-    switch (wParam)
-    {
-    case WMSZ_BOTTOM:
-    case WMSZ_BOTTOMLEFT:
-    case WMSZ_BOTTOMRIGHT:
-        winRect->bottom = winRect->top + (clientHeight + nonClientSize.cy);
-        break;
-    case WMSZ_TOP:
-    case WMSZ_TOPLEFT:
-    case WMSZ_TOPRIGHT:
-        winRect->top = winRect->bottom - (clientHeight + nonClientSize.cy);
-        break;
-    }
-
-    return TRUE;
-}
-
-void IslandWindow::Initialize()
-{
-    const bool initialized = (_interopWindowHandle != nullptr);
-
-    _source = DesktopWindowXamlSource{};
-
-    auto interop = _source.as<IDesktopWindowXamlSourceNative>();
-    winrt::check_hresult(interop->AttachToWindow(_window.get()));
-
-    // stash the child interop handle so we can resize it when the main hwnd is resized
-    interop->get_WindowHandle(&_interopWindowHandle);
-
-    _rootGrid = winrt::Windows::UI::Xaml::Controls::Grid();
-    _source.Content(_rootGrid);
-
-    // initialize the taskbar object
-    if (auto taskbar = wil::CoCreateInstanceNoThrow<ITaskbarList3>(CLSID_TaskbarList))
-    {
-        if (SUCCEEDED(taskbar->HrInit()))
-        {
-            _taskbar = std::move(taskbar);
-        }
-    }
-}
-
-void IslandWindow::OnSize(const UINT width, const UINT height)
-{
-    // update the interop window size
-    SetWindowPos(_interopWindowHandle, nullptr, 0, 0, width, height, SWP_SHOWWINDOW | SWP_NOACTIVATE);
-
-    if (_rootGrid)
-    {
-        const auto size = GetLogicalSize();
-        _rootGrid.Width(size.Width);
-        _rootGrid.Height(size.Height);
-    }
-}
-
-// Method Description:
-// - Handles a WM_GETMINMAXINFO message, issued before the window sizing starts.
-//   This message allows to modify the minimal and maximal dimensions of the window.
-//   We focus on minimal dimensions here
-//   (the maximal dimension will be calculate upon maximizing)
-//   Our goal is to protect against to downsizing to less than minimal allowed dimensions,
-//   that might occur in the scenarios where _OnSizing is bypassed.
-//   An example of such scenario is anchoring the window to the top/bottom screen border
-//   in order to maximize window height (GH# 8026).
-//   The computation is similar to what we do in _OnSizing:
-//   we need to consider both the client area and non-client exclusive area sizes,
-//   while taking DPI into account as well.
-// Arguments:
-// - lParam: Pointer to the requested MINMAXINFO struct,
-//   a ptMinTrackSize field of which we want to update with the computed dimensions.
-//   It also acts as the return value (it's a ref parameter).
-// Return Value:
-// - <none>
-
-void IslandWindow::_OnGetMinMaxInfo(const WPARAM /*wParam*/, const LPARAM lParam)
-{
-    // Without a callback we don't know to snap the dimensions of the client area.
-    // Should not be a problem, the callback is not set early in the startup
-    // The initial dimensions will be set later on
-    if (!_pfnSnapDimensionCallback)
-    {
-        return;
-    }
-
-    HMONITOR hmon = MonitorFromWindow(GetHandle(), MONITOR_DEFAULTTONEAREST);
-    if (hmon == NULL)
-    {
-        return;
-    }
-
-    UINT dpix = USER_DEFAULT_SCREEN_DPI;
-    UINT dpiy = USER_DEFAULT_SCREEN_DPI;
-    GetDpiForMonitor(hmon, MDT_EFFECTIVE_DPI, &dpix, &dpiy);
-
-    // From now we use dpix for all computations (same as in _OnSizing).
-    const auto nonClientSizeScaled = GetTotalNonClientExclusiveSize(dpix);
-    const auto scale = base::ClampedNumeric<float>(dpix) / USER_DEFAULT_SCREEN_DPI;
-
-    auto lpMinMaxInfo = reinterpret_cast<LPMINMAXINFO>(lParam);
-    lpMinMaxInfo->ptMinTrackSize.x = _calculateTotalSize(true, minimumWidth * scale, nonClientSizeScaled.cx);
-    lpMinMaxInfo->ptMinTrackSize.y = _calculateTotalSize(false, minimumHeight * scale, nonClientSizeScaled.cy);
-}
-
-// Method Description:
-// - Helper function that calculates a singe dimension value, given initialWindow and nonClientSizes
-// Arguments:
-// - isWidth: parameter to pass to SnapDimensionCallback.
-//   True if the method is invoked for width computation, false if for height.
-// - clientSize: the size of the client area (already)
-// - nonClientSizeScaled: the exclusive non-client size (already scaled)
-// Return Value:
-// - The total dimension
-long IslandWindow::_calculateTotalSize(const bool isWidth, const long clientSize, const long nonClientSize)
-{
-    return gsl::narrow_cast<int>(_pfnSnapDimensionCallback(isWidth, gsl::narrow_cast<float>(clientSize)) + nonClientSize);
-}
-
-[[nodiscard]] LRESULT IslandWindow::MessageHandler(UINT const message, WPARAM const wparam, LPARAM const lparam) noexcept
-{
-    switch (message)
-    {
-    case WM_HOTKEY:
-    {
-        _HotkeyPressedHandlers();
-        return 0;
-    }
-    case WM_GETMINMAXINFO:
-    {
-        _OnGetMinMaxInfo(wparam, lparam);
-        return 0;
-    }
-    case WM_CREATE:
-    {
-        _HandleCreateWindow(wparam, lparam);
-        return 0;
-    }
-    case WM_SETFOCUS:
-    {
-        if (_interopWindowHandle != nullptr)
-        {
-            // send focus to the child window
-            SetFocus(_interopWindowHandle);
-            // return 0; // eat the message
-        }
-        break;
-    }
-    case WM_ACTIVATE:
-    {
-        // wparam = 0 indicates the window was deactivated
-        if (LOWORD(wparam) != 0)
-        {
-            _WindowActivatedHandlers();
-        }
-        break;
-    }
-    case WM_ACTIVATE:
-    {
-        // wparam = 0 indicates the window was deactivated
-        if (LOWORD(wparam) != 0)
-        {
-            _WindowActivatedHandlers();
-        }
-        break;
-    }
-
-    case WM_NCLBUTTONDOWN:
-    case WM_NCLBUTTONUP:
-    case WM_NCMBUTTONDOWN:
-    case WM_NCMBUTTONUP:
-    case WM_NCRBUTTONDOWN:
-    case WM_NCRBUTTONUP:
-    case WM_NCXBUTTONDOWN:
-    case WM_NCXBUTTONUP:
-    {
-        // If we clicked in the titlebar, raise an event so the app host can
-        // dispatch an appropriate event.
-        _DragRegionClickedHandlers();
-        break;
-    }
-    case WM_MENUCHAR:
-    {
-        // GH#891: return this LRESULT here to prevent the app from making a
-        // bell when alt+key is pressed. A menu is active and the user presses a
-        // key that does not correspond to any mnemonic or accelerator key,
-        return MAKELRESULT(0, MNC_CLOSE);
-    }
-    case WM_SIZING:
-    {
-        return _OnSizing(wparam, lparam);
-    }
-    case WM_CLOSE:
-    {
-        // If the user wants to close the app by clicking 'X' button,
-        // we hand off the close experience to the app layer. If all the tabs
-        // are closed, the window will be closed as well.
-        _windowCloseButtonClickedHandler();
-        return 0;
-    }
-    case WM_MOUSEWHEEL:
-        try
-        {
-            // This whole handler is a hack for GH#979.
-            //
-            // On some laptops, their trackpads won't scroll inactive windows
-            // _ever_. With our entire window just being one giant XAML Island, the
-            // touchpad driver thinks our entire window is inactive, and won't
-            // scroll the XAML island. On those types of laptops, we'll get a
-            // WM_MOUSEWHEEL here, in our root window, when the trackpad scrolls.
-            // We're going to take that message and manually plumb it through to our
-            // TermControl's, or anything else that implements IMouseWheelListener.
-
-            // https://msdn.microsoft.com/en-us/library/windows/desktop/ms645617(v=vs.85).aspx
-            // Important! Do not use the LOWORD or HIWORD macros to extract the x-
-            // and y- coordinates of the cursor position because these macros return
-            // incorrect results on systems with multiple monitors. Systems with
-            // multiple monitors can have negative x- and y- coordinates, and LOWORD
-            // and HIWORD treat the coordinates as unsigned quantities.
-            const til::point eventPoint{ GET_X_LPARAM(lparam), GET_Y_LPARAM(lparam) };
-            // This mouse event is relative to the display origin, not the window. Convert here.
-            const til::rectangle windowRect{ GetWindowRect() };
-            const auto origin = windowRect.origin();
-            const auto relative = eventPoint - origin;
-            // Convert to logical scaling before raising the event.
-            const auto real = relative / GetCurrentDpiScale();
-
-            const short wheelDelta = static_cast<short>(HIWORD(wparam));
-
-            // Raise an event, so any listeners can handle the mouse wheel event manually.
-            _MouseScrolledHandlers(real, wheelDelta);
-            return 0;
-        }
-        CATCH_LOG();
-    case WM_THEMECHANGED:
-        UpdateWindowIconForActiveMetrics(_window.get());
-        return 0;
-    }
-
-    // TODO: handle messages here...
-    return base_type::MessageHandler(message, wparam, lparam);
-}
-
-// Method Description:
-// - Called when the window has been resized (or maximized)
-// Arguments:
-// - width: the new width of the window _in pixels_
-// - height: the new height of the window _in pixels_
-void IslandWindow::OnResize(const UINT width, const UINT height)
-{
-    if (_interopWindowHandle)
-    {
-        OnSize(width, height);
-    }
-}
-
-// Method Description:
-// - Called when the window is minimized to the taskbar.
-void IslandWindow::OnMinimize()
-{
-    // TODO GH#1989 Stop rendering island content when the app is minimized.
-}
-
-// Method Description:
-// - Called when the window is restored from having been minimized.
-void IslandWindow::OnRestore()
-{
-    // TODO GH#1989 Stop rendering island content when the app is minimized.
-}
-
-void IslandWindow::SetContent(winrt::Windows::UI::Xaml::UIElement content)
-{
-    _rootGrid.Children().Clear();
-    _rootGrid.Children().Append(content);
-}
-
-// Method Description:
-// - Gets the difference between window and client area size.
-// Arguments:
-// - dpi: dpi of a monitor on which the window is placed
-// Return Value
-// - The size difference
-SIZE IslandWindow::GetTotalNonClientExclusiveSize(const UINT dpi) const noexcept
-{
-    const auto windowStyle = static_cast<DWORD>(GetWindowLong(_window.get(), GWL_STYLE));
-    RECT islandFrame{};
-
-    // If we failed to get the correct window size for whatever reason, log
-    // the error and go on. We'll use whatever the control proposed as the
-    // size of our window, which will be at least close.
-    LOG_IF_WIN32_BOOL_FALSE(AdjustWindowRectExForDpi(&islandFrame, windowStyle, false, 0, dpi));
-
-    return {
-        islandFrame.right - islandFrame.left,
-        islandFrame.bottom - islandFrame.top
-    };
-}
-
-void IslandWindow::OnAppInitialized()
-{
-    // Do a quick resize to force the island to paint
-    const auto size = GetPhysicalSize();
-    OnSize(size.cx, size.cy);
-}
-
-// Method Description:
-// - Called when the app wants to change its theme. We'll update the root UI
-//   element of the entire XAML tree, so that all UI elements get the theme
-//   applied.
-// Arguments:
-// - arg: the ElementTheme to use as the new theme for the UI
-// Return Value:
-// - <none>
-void IslandWindow::OnApplicationThemeChanged(const winrt::Windows::UI::Xaml::ElementTheme& requestedTheme)
-{
-    _rootGrid.RequestedTheme(requestedTheme);
-    // Invalidate the window rect, so that we'll repaint any elements we're
-    // drawing ourselves to match the new theme
-    ::InvalidateRect(_window.get(), nullptr, false);
-}
-
-// Method Description:
-// - Updates our focus mode state. See _SetIsBorderless for more details.
-// Arguments:
-// - <none>
-// Return Value:
-// - <none>
-void IslandWindow::FocusModeChanged(const bool focusMode)
-{
-    // Do nothing if the value was unchanged.
-    if (focusMode == _borderless)
-    {
-        return;
-    }
-
-    _SetIsBorderless(focusMode);
-}
-
-// Method Description:
-// - Updates our fullscreen state. See _SetIsFullscreen for more details.
-// Arguments:
-// - <none>
-// Return Value:
-// - <none>
-void IslandWindow::FullscreenChanged(const bool fullscreen)
-{
-    // Do nothing if the value was unchanged.
-    if (fullscreen == _fullscreen)
-    {
-        return;
-    }
-
-    _SetIsFullscreen(fullscreen);
-}
-
-// Method Description:
-// - Enter or exit the "always on top" state. Before the window is created, this
-//   value will later be used when we create the window to create the window on
-//   top of all others. After the window is created, it will either enter the
-//   group of topmost windows, or exit the group of topmost windows.
-// Arguments:
-// - alwaysOnTop: whether we should be entering or exiting always on top mode.
-// Return Value:
-// - <none>
-void IslandWindow::SetAlwaysOnTop(const bool alwaysOnTop)
-{
-    _alwaysOnTop = alwaysOnTop;
-
-    const auto hwnd = GetHandle();
-    if (hwnd)
-    {
-        SetWindowPos(hwnd,
-                     _alwaysOnTop ? HWND_TOPMOST : HWND_NOTOPMOST,
-                     0, // the window dimensions are unused, because we're passing SWP_NOSIZE
-                     0,
-                     0,
-                     0,
-                     SWP_NOMOVE | SWP_NOSIZE | SWP_NOACTIVATE);
-    }
-}
-
-// Method Description
-// - Flash the taskbar icon, indicating to the user that something needs their attention
-void IslandWindow::FlashTaskbar()
-{
-    // Using 'false' as the boolean argument ensures that the taskbar is
-    // only flashed if the app window is not focused
-    FlashWindow(_window.get(), false);
-}
-
-// Method Description:
-// - Sets the taskbar progress indicator
-// - We follow the ConEmu style for the state and progress values,
-//   more details at https://conemu.github.io/en/AnsiEscapeCodes.html#ConEmu_specific_OSC
-// Arguments:
-// - state: indicates the progress state
-// - progress: indicates the progress value
-void IslandWindow::SetTaskbarProgress(const size_t state, const size_t progress)
-{
-    if (_taskbar)
-    {
-        switch (state)
-        {
-        case 0:
-            // removes the taskbar progress indicator
-            _taskbar->SetProgressState(_window.get(), TBPF_NOPROGRESS);
-            break;
-        case 1:
-            // sets the progress value to value given by the 'progress' parameter
-            _taskbar->SetProgressState(_window.get(), TBPF_NORMAL);
-            _taskbar->SetProgressValue(_window.get(), progress, 100);
-            break;
-        case 2:
-            // sets the progress indicator to an error state
-            _taskbar->SetProgressState(_window.get(), TBPF_ERROR);
-            _taskbar->SetProgressValue(_window.get(), progress, 100);
-            break;
-        case 3:
-            // sets the progress indicator to an indeterminate state
-            _taskbar->SetProgressState(_window.get(), TBPF_INDETERMINATE);
-            break;
-        case 4:
-            // sets the progress indicator to a pause state
-            _taskbar->SetProgressState(_window.get(), TBPF_PAUSED);
-            _taskbar->SetProgressValue(_window.get(), progress, 100);
-            break;
-        default:
-            break;
-        }
-    }
-}
-
-// From GdiEngine::s_SetWindowLongWHelper
-void _SetWindowLongWHelper(const HWND hWnd, const int nIndex, const LONG dwNewLong) noexcept
-{
-    // SetWindowLong has strange error handling. On success, it returns the
-    // previous Window Long value and doesn't modify the Last Error state. To
-    // deal with this, we set the last error to 0/S_OK first, call it, and if
-    // the previous long was 0, we check if the error was non-zero before
-    // reporting. Otherwise, we'll get an "Error: The operation has completed
-    // successfully." and there will be another screenshot on the internet
-    // making fun of Windows. See:
-    // https://msdn.microsoft.com/en-us/library/windows/desktop/ms633591(v=vs.85).aspx
-    SetLastError(0);
-    LONG const lResult = SetWindowLongW(hWnd, nIndex, dwNewLong);
-    if (0 == lResult)
-    {
-        LOG_LAST_ERROR_IF(0 != GetLastError());
-    }
-}
-
-// Method Description:
-// - This is a helper to figure out what the window styles should be, given the
-//   current state of flags like borderless mode and fullscreen mode.
-// Arguments:
-// - <none>
-// Return Value:
-// - a LONG with the appropriate flags set for our current window mode, to be used with GWL_STYLE
-LONG IslandWindow::_getDesiredWindowStyle() const
-{
-    auto windowStyle = GetWindowLongW(GetHandle(), GWL_STYLE);
-
-    // If we're both fullscreen and borderless, fullscreen mode takes precedence.
-
-    if (_fullscreen)
-    {
-        // When moving to fullscreen, remove WS_OVERLAPPEDWINDOW, which specifies
-        // styles for non-fullscreen windows (e.g. caption bar), and add the
-        // WS_POPUP style to allow us to size ourselves to the monitor size.
-        // Do the reverse when restoring from fullscreen.
-        // Doing these modifications to that window will cause a vista-style
-        // window frame to briefly appear when entering and exiting fullscreen.
-        WI_ClearFlag(windowStyle, WS_BORDER);
-        WI_ClearFlag(windowStyle, WS_SIZEBOX);
-        WI_ClearAllFlags(windowStyle, WS_OVERLAPPEDWINDOW);
-
-        WI_SetFlag(windowStyle, WS_POPUP);
-        return windowStyle;
-    }
-    else if (_borderless)
-    {
-        // When moving to borderless, remove WS_OVERLAPPEDWINDOW, which
-        // specifies styles for non-fullscreen windows (e.g. caption bar), and
-        // add the WS_BORDER and WS_SIZEBOX styles. This allows us to still have
-        // a small resizing frame, but without a full titlebar, nor caption
-        // buttons.
-
-        WI_ClearAllFlags(windowStyle, WS_OVERLAPPEDWINDOW);
-        WI_ClearFlag(windowStyle, WS_POPUP);
-
-        WI_SetFlag(windowStyle, WS_BORDER);
-        WI_SetFlag(windowStyle, WS_SIZEBOX);
-        return windowStyle;
-    }
-
-    // Here, we're not in either fullscreen or borderless mode. Return to
-    // WS_OVERLAPPEDWINDOW.
-    WI_ClearFlag(windowStyle, WS_POPUP);
-    WI_ClearFlag(windowStyle, WS_BORDER);
-    WI_ClearFlag(windowStyle, WS_SIZEBOX);
-
-    WI_SetAllFlags(windowStyle, WS_OVERLAPPEDWINDOW);
-
-    return windowStyle;
-}
-
-// Method Description:
-// - Enable or disable focus mode. When entering focus mode, we'll
-//   need to manually hide the entire titlebar.
-// - When we're entering focus we need to do some additional modification
-//   of our window styles. However, the NonClientIslandWindow very explicitly
-//   _doesn't_ need to do these steps.
-// Arguments:
-// - borderlessEnabled: If true, we're entering focus mode. If false, we're leaving.
-// Return Value:
-// - <none>
-void IslandWindow::_SetIsBorderless(const bool borderlessEnabled)
-{
-    _borderless = borderlessEnabled;
-
-    HWND const hWnd = GetHandle();
-
-    // First, modify regular window styles as appropriate
-    auto windowStyle = _getDesiredWindowStyle();
-    _SetWindowLongWHelper(hWnd, GWL_STYLE, windowStyle);
-
-    // Now modify extended window styles as appropriate
-    // When moving to fullscreen, remove the window edge style to avoid an
-    // ugly border when not focused.
-    auto exWindowStyle = GetWindowLongW(hWnd, GWL_EXSTYLE);
-    WI_UpdateFlag(exWindowStyle, WS_EX_WINDOWEDGE, !_fullscreen);
-    _SetWindowLongWHelper(hWnd, GWL_EXSTYLE, exWindowStyle);
-
-    // Resize the window, with SWP_FRAMECHANGED, to trigger user32 to
-    // recalculate the non/client areas
-    const til::rectangle windowPos{ GetWindowRect() };
-    SetWindowPos(GetHandle(),
-                 HWND_TOP,
-                 windowPos.left<int>(),
-                 windowPos.top<int>(),
-                 windowPos.width<int>(),
-                 windowPos.height<int>(),
-                 SWP_SHOWWINDOW | SWP_FRAMECHANGED | SWP_NOACTIVATE);
-}
-
-// Method Description:
-// - Controls setting us into or out of fullscreen mode. Largely taken from
-//   Window::SetIsFullscreen in conhost.
-// - When entering fullscreen mode, we'll save the current window size and
-//   location, and expand to take the entire monitor size. When leaving, we'll
-//   use that saved size to restore back to.
-// Arguments:
-// - fullscreenEnabled true if we should enable fullscreen mode, false to disable.
-// Return Value:
-// - <none>
-void IslandWindow::_SetIsFullscreen(const bool fullscreenEnabled)
-{
-    // It is possible to enter _SetIsFullscreen even if we're already in full
-    // screen. Use the old is in fullscreen flag to gate checks that rely on the
-    // current state.
-    const auto oldIsInFullscreen = _fullscreen;
-    _fullscreen = fullscreenEnabled;
-
-    HWND const hWnd = GetHandle();
-
-    // First, modify regular window styles as appropriate
-    auto windowStyle = _getDesiredWindowStyle();
-    _SetWindowLongWHelper(hWnd, GWL_STYLE, windowStyle);
-
-    // Now modify extended window styles as appropriate
-    // When moving to fullscreen, remove the window edge style to avoid an
-    // ugly border when not focused.
-    auto exWindowStyle = GetWindowLongW(hWnd, GWL_EXSTYLE);
-    WI_UpdateFlag(exWindowStyle, WS_EX_WINDOWEDGE, !_fullscreen);
-    _SetWindowLongWHelper(hWnd, GWL_EXSTYLE, exWindowStyle);
-
-    // When entering/exiting fullscreen mode, we also need to backup/restore the
-    // current window size, and resize the window to match the new state.
-    _BackupWindowSizes(oldIsInFullscreen);
-    _ApplyWindowSize();
-}
-
-// Method Description:
-// - Used in entering/exiting fullscreen mode. Saves the current window size,
-//   and the full size of the monitor, for use in _ApplyWindowSize.
-// - Taken from conhost's Window::_BackupWindowSizes
-// Arguments:
-// - fCurrentIsInFullscreen: true if we're currently in fullscreen mode.
-// Return Value:
-// - <none>
-void IslandWindow::_BackupWindowSizes(const bool fCurrentIsInFullscreen)
-{
-    if (_fullscreen)
-    {
-        // Note: the current window size depends on the current state of the
-        // window. So don't back it up if we're already in full screen.
-        if (!fCurrentIsInFullscreen)
-        {
-            _nonFullscreenWindowSize = GetWindowRect();
-        }
-
-        // get and back up the current monitor's size
-        HMONITOR const hCurrentMonitor = MonitorFromWindow(GetHandle(), MONITOR_DEFAULTTONEAREST);
-        MONITORINFO currMonitorInfo;
-        currMonitorInfo.cbSize = sizeof(currMonitorInfo);
-        if (GetMonitorInfo(hCurrentMonitor, &currMonitorInfo))
-        {
-            _fullscreenWindowSize = currMonitorInfo.rcMonitor;
-        }
-    }
-}
-
-// Method Description:
-// - Applies the appropriate window size for transitioning to/from fullscreen mode.
-// - Taken from conhost's Window::_ApplyWindowSize
-// Arguments:
-// - <none>
-// Return Value:
-// - <none>
-void IslandWindow::_ApplyWindowSize()
-{
-    const auto newSize = _fullscreen ? _fullscreenWindowSize : _nonFullscreenWindowSize;
-    LOG_IF_WIN32_BOOL_FALSE(SetWindowPos(GetHandle(),
-                                         HWND_TOP,
-                                         newSize.left,
-                                         newSize.top,
-                                         newSize.right - newSize.left,
-                                         newSize.bottom - newSize.top,
-                                         SWP_FRAMECHANGED | SWP_NOACTIVATE));
-}
-
-<<<<<<< HEAD
-void IslandWindow::SetGlobalHotkey(const winrt::Microsoft::Terminal::TerminalControl::KeyChord& hotkey)
-{
-    if (hotkey)
-    {
-        const auto modifiers = hotkey.Modifiers();
-        const auto hotkeyFlags = MOD_NOREPEAT |
-                                 (WI_IsFlagSet(modifiers, KeyModifiers::Windows) ? MOD_WIN : 0) |
-                                 (WI_IsFlagSet(modifiers, KeyModifiers::Alt) ? MOD_ALT : 0) |
-                                 (WI_IsFlagSet(modifiers, KeyModifiers::Ctrl) ? MOD_CONTROL : 0) |
-                                 (WI_IsFlagSet(modifiers, KeyModifiers::Shift) ? MOD_SHIFT : 0);
-
-        // `1` is an arbitrary ID. We only have one hotkey in the entire app, so
-        // we don't need to worry about setting a unique ID for each.
-        //
-        // TODO: (discussion) should we display a warning of some kind if this
-        // fails? This can fail if something else already bound this hotkey.
-        LOG_IF_WIN32_BOOL_FALSE(RegisterHotKey(_window.get(),
-                                               1,
-                                               hotkeyFlags,
-                                               hotkey.Vkey()));
-    }
-}
-
-=======
-// Method Description:
-// - Force activate this window. This method will bring us to the foreground and
-//   activate us. If the window is minimized, it will restore the window. If the
-//   window is on another desktop, the OS will switch to that desktop.
-// Arguments:
-// - <none>
-// Return Value:
-// - <none>
->>>>>>> b310b1cf
-winrt::fire_and_forget IslandWindow::SummonWindow()
-{
-    // On the foreground thread:
-    co_await winrt::resume_foreground(_rootGrid.Dispatcher());
-
-    // From: https://stackoverflow.com/a/59659421
-    // > The trick is to make windows ‘think’ that our process and the target
-    // > window (hwnd) are related by attaching the threads (using
-    // > AttachThreadInput API) and using an alternative API: BringWindowToTop.
-    // If the window is minimized, then restore it. We don't want to do this
-<<<<<<< HEAD
-    // always though, because SW_RESTORE'ing a maximized window will
-    // restore-down it.
-=======
-    // always though, because if you SW_RESTORE a maximized window, it will
-    // restore-down the window.
->>>>>>> b310b1cf
-    if (IsIconic(_window.get()))
-    {
-        LOG_IF_WIN32_BOOL_FALSE(ShowWindow(_window.get(), SW_RESTORE));
-    }
-<<<<<<< HEAD
-    const DWORD windowThreadProcessId = GetWindowThreadProcessId(GetForegroundWindow(), LPDWORD(0));
-    const DWORD currentThreadId = GetCurrentThreadId();
-
-    LOG_IF_WIN32_BOOL_FALSE(AttachThreadInput(windowThreadProcessId, currentThreadId, true));
-    LOG_IF_WIN32_BOOL_FALSE(BringWindowToTop(_window.get()));
-    LOG_IF_WIN32_BOOL_FALSE(ShowWindow(_window.get(), SW_SHOW));
-    LOG_IF_WIN32_BOOL_FALSE(AttachThreadInput(windowThreadProcessId, currentThreadId, false));
-=======
-    const DWORD windowThreadProcessId = GetWindowThreadProcessId(GetForegroundWindow(), nullptr);
-    const DWORD currentThreadId = GetCurrentThreadId();
-
-    LOG_IF_WIN32_BOOL_FALSE(AttachThreadInput(windowThreadProcessId, currentThreadId, true));
-    // Just in case, add the thread detach as a scope_exit, to make _sure_ we do it.
-    auto detachThread = wil::scope_exit([windowThreadProcessId, currentThreadId]() {
-        LOG_IF_WIN32_BOOL_FALSE(AttachThreadInput(windowThreadProcessId, currentThreadId, false));
-    });
-    LOG_IF_WIN32_BOOL_FALSE(BringWindowToTop(_window.get()));
-    LOG_IF_WIN32_BOOL_FALSE(ShowWindow(_window.get(), SW_SHOW));
->>>>>>> b310b1cf
-}
-
-DEFINE_EVENT(IslandWindow, DragRegionClicked, _DragRegionClickedHandlers, winrt::delegate<>);
-DEFINE_EVENT(IslandWindow, WindowCloseButtonClicked, _windowCloseButtonClickedHandler, winrt::delegate<>);
+// Copyright (c) Microsoft Corporation.
+// Licensed under the MIT license.
+
+#include "pch.h"
+#include "IslandWindow.h"
+#include "../types/inc/Viewport.hpp"
+#include "resource.h"
+#include "icon.h"
+
+extern "C" IMAGE_DOS_HEADER __ImageBase;
+
+using namespace winrt::Windows::UI;
+using namespace winrt::Windows::UI::Composition;
+using namespace winrt::Windows::UI::Xaml;
+using namespace winrt::Windows::UI::Xaml::Hosting;
+using namespace winrt::Windows::Foundation::Numerics;
+using namespace winrt::Microsoft::Terminal::Settings::Model;
+using namespace winrt::Microsoft::Terminal::Control;
+using namespace ::Microsoft::Console::Types;
+
+#define XAML_HOSTING_WINDOW_CLASS_NAME L"CASCADIA_HOSTING_WINDOW_CLASS"
+
+IslandWindow::IslandWindow() noexcept :
+    _interopWindowHandle{ nullptr },
+    _rootGrid{ nullptr },
+    _source{ nullptr },
+    _pfnCreateCallback{ nullptr }
+{
+}
+
+IslandWindow::~IslandWindow()
+{
+    _source.Close();
+}
+
+// Method Description:
+// - Create the actual window that we'll use for the application.
+// Arguments:
+// - <none>
+// Return Value:
+// - <none>
+void IslandWindow::MakeWindow() noexcept
+{
+    WNDCLASS wc{};
+    wc.hCursor = LoadCursor(nullptr, IDC_ARROW);
+    wc.hInstance = reinterpret_cast<HINSTANCE>(&__ImageBase);
+    wc.lpszClassName = XAML_HOSTING_WINDOW_CLASS_NAME;
+    wc.style = CS_HREDRAW | CS_VREDRAW;
+    wc.lpfnWndProc = WndProc;
+    wc.hIcon = LoadIconW(wc.hInstance, MAKEINTRESOURCEW(IDI_APPICON));
+    RegisterClass(&wc);
+    WINRT_ASSERT(!_window);
+
+    // Create the window with the default size here - During the creation of the
+    // window, the system will give us a chance to set its size in WM_CREATE.
+    // WM_CREATE will be handled synchronously, before CreateWindow returns.
+    WINRT_VERIFY(CreateWindowEx(_alwaysOnTop ? WS_EX_TOPMOST : 0,
+                                wc.lpszClassName,
+                                L"Windows Terminal",
+                                WS_OVERLAPPEDWINDOW,
+                                CW_USEDEFAULT,
+                                CW_USEDEFAULT,
+                                CW_USEDEFAULT,
+                                CW_USEDEFAULT,
+                                nullptr,
+                                nullptr,
+                                wc.hInstance,
+                                this));
+
+    WINRT_ASSERT(_window);
+}
+
+// Method Description:
+// - Called when no tab is remaining to close the window.
+// Arguments:
+// - <none>
+// Return Value:
+// - <none>
+void IslandWindow::Close()
+{
+    PostQuitMessage(0);
+}
+
+// Method Description:
+// - Set a callback to be called when we process a WM_CREATE message. This gives
+//   the AppHost a chance to resize the window to the proper size.
+// Arguments:
+// - pfn: a function to be called during the handling of WM_CREATE. It takes two
+//   parameters:
+//      * HWND: the HWND of the window that's being created.
+//      * RECT: The position on the screen that the system has proposed for our
+//        window.
+// Return Value:
+// - <none>
+void IslandWindow::SetCreateCallback(std::function<void(const HWND, const RECT, LaunchMode& launchMode)> pfn) noexcept
+{
+    _pfnCreateCallback = pfn;
+}
+
+// Method Description:
+// - Set a callback to be called when the window is being resized by user. For given
+//   requested window dimension (width or height, whichever border is dragged) it should
+//   return a resulting window dimension that is actually set. It is used to make the
+//   window 'snap' to the underling terminal's character grid.
+// Arguments:
+// - pfn: a function that transforms requested to actual window dimension.
+//   pfn's parameters:
+//      * widthOrHeight: whether the dimension is width (true) or height (false)
+//      * dimension: The requested dimension that comes from user dragging a border
+//        of the window. It is in pixels and represents only the client area.
+//   pfn's return value:
+//      * A dimension of client area that the window should resize to.
+// Return Value:
+// - <none>
+void IslandWindow::SetSnapDimensionCallback(std::function<float(bool, float)> pfn) noexcept
+{
+    _pfnSnapDimensionCallback = pfn;
+}
+
+// Method Description:
+// - Handles a WM_CREATE message. Calls our create callback, if one's been set.
+// Arguments:
+// - wParam: unused
+// - lParam: the lParam of a WM_CREATE, which is a pointer to a CREATESTRUCTW
+// Return Value:
+// - <none>
+void IslandWindow::_HandleCreateWindow(const WPARAM, const LPARAM lParam) noexcept
+{
+    // Get proposed window rect from create structure
+    CREATESTRUCTW* pcs = reinterpret_cast<CREATESTRUCTW*>(lParam);
+    RECT rc;
+    rc.left = pcs->x;
+    rc.top = pcs->y;
+    rc.right = rc.left + pcs->cx;
+    rc.bottom = rc.top + pcs->cy;
+
+    LaunchMode launchMode = LaunchMode::DefaultMode;
+    if (_pfnCreateCallback)
+    {
+        _pfnCreateCallback(_window.get(), rc, launchMode);
+    }
+
+    int nCmdShow = SW_SHOW;
+    if (launchMode == LaunchMode::MaximizedMode || launchMode == LaunchMode::MaximizedFocusMode)
+    {
+        nCmdShow = SW_MAXIMIZE;
+    }
+
+    ShowWindow(_window.get(), nCmdShow);
+
+    UpdateWindow(_window.get());
+
+    UpdateWindowIconForActiveMetrics(_window.get());
+}
+
+// Method Description:
+// - Handles a WM_SIZING message, which occurs when user drags a window border
+//   or corner. It intercepts this resize action and applies 'snapping' i.e.
+//   aligns the terminal's size to its cell grid. We're given the window size,
+//   which we then adjust based on the terminal's properties (like font size).
+// Arguments:
+// - wParam: Specifies which edge of the window is being dragged.
+// - lParam: Pointer to the requested window rectangle (this is, the one that
+//   originates from current drag action). It also acts as the return value
+//   (it's a ref parameter).
+// Return Value:
+// - <none>
+LRESULT IslandWindow::_OnSizing(const WPARAM wParam, const LPARAM lParam)
+{
+    if (!_pfnSnapDimensionCallback)
+    {
+        // If we haven't been given the callback that would adjust the dimension,
+        // then we can't do anything, so just bail out.
+        return FALSE;
+    }
+
+    LPRECT winRect = reinterpret_cast<LPRECT>(lParam);
+
+    // Find nearest monitor.
+    HMONITOR hmon = MonitorFromRect(winRect, MONITOR_DEFAULTTONEAREST);
+
+    // This API guarantees that dpix and dpiy will be equal, but neither is an
+    // optional parameter so give two UINTs.
+    UINT dpix = USER_DEFAULT_SCREEN_DPI;
+    UINT dpiy = USER_DEFAULT_SCREEN_DPI;
+    // If this fails, we'll use the default of 96.
+    GetDpiForMonitor(hmon, MDT_EFFECTIVE_DPI, &dpix, &dpiy);
+
+    const auto widthScale = base::ClampedNumeric<float>(dpix) / USER_DEFAULT_SCREEN_DPI;
+    const long minWidthScaled = minimumWidth * widthScale;
+
+    const auto nonClientSize = GetTotalNonClientExclusiveSize(dpix);
+
+    auto clientWidth = winRect->right - winRect->left - nonClientSize.cx;
+    clientWidth = std::max(minWidthScaled, clientWidth);
+
+    auto clientHeight = winRect->bottom - winRect->top - nonClientSize.cy;
+
+    if (wParam != WMSZ_TOP && wParam != WMSZ_BOTTOM)
+    {
+        // If user has dragged anything but the top or bottom border (so e.g. left border,
+        // top-right corner etc.), then this means that the width has changed. We thus ask to
+        // adjust this new width so that terminal(s) is/are aligned to their character grid(s).
+        clientWidth = gsl::narrow_cast<int>(_pfnSnapDimensionCallback(true, gsl::narrow_cast<float>(clientWidth)));
+    }
+    if (wParam != WMSZ_LEFT && wParam != WMSZ_RIGHT)
+    {
+        // Analogous to above, but for height.
+        clientHeight = gsl::narrow_cast<int>(_pfnSnapDimensionCallback(false, gsl::narrow_cast<float>(clientHeight)));
+    }
+
+    // Now make the window rectangle match the calculated client width and height,
+    // regarding which border the user is dragging. E.g. if user drags left border, then
+    // we make sure to adjust the 'left' component of rectangle and not the 'right'. Note
+    // that top-left and bottom-left corners also 'include' left border, hence we match
+    // this in multi-case switch.
+
+    // Set width
+    switch (wParam)
+    {
+    case WMSZ_LEFT:
+    case WMSZ_TOPLEFT:
+    case WMSZ_BOTTOMLEFT:
+        winRect->left = winRect->right - (clientWidth + nonClientSize.cx);
+        break;
+    case WMSZ_RIGHT:
+    case WMSZ_TOPRIGHT:
+    case WMSZ_BOTTOMRIGHT:
+        winRect->right = winRect->left + (clientWidth + nonClientSize.cx);
+        break;
+    }
+
+    // Set height
+    switch (wParam)
+    {
+    case WMSZ_BOTTOM:
+    case WMSZ_BOTTOMLEFT:
+    case WMSZ_BOTTOMRIGHT:
+        winRect->bottom = winRect->top + (clientHeight + nonClientSize.cy);
+        break;
+    case WMSZ_TOP:
+    case WMSZ_TOPLEFT:
+    case WMSZ_TOPRIGHT:
+        winRect->top = winRect->bottom - (clientHeight + nonClientSize.cy);
+        break;
+    }
+
+    return TRUE;
+}
+
+void IslandWindow::Initialize()
+{
+    const bool initialized = (_interopWindowHandle != nullptr);
+
+    _source = DesktopWindowXamlSource{};
+
+    auto interop = _source.as<IDesktopWindowXamlSourceNative>();
+    winrt::check_hresult(interop->AttachToWindow(_window.get()));
+
+    // stash the child interop handle so we can resize it when the main hwnd is resized
+    interop->get_WindowHandle(&_interopWindowHandle);
+
+    _rootGrid = winrt::Windows::UI::Xaml::Controls::Grid();
+    _source.Content(_rootGrid);
+
+    // initialize the taskbar object
+    if (auto taskbar = wil::CoCreateInstanceNoThrow<ITaskbarList3>(CLSID_TaskbarList))
+    {
+        if (SUCCEEDED(taskbar->HrInit()))
+        {
+            _taskbar = std::move(taskbar);
+        }
+    }
+}
+
+void IslandWindow::OnSize(const UINT width, const UINT height)
+{
+    // update the interop window size
+    SetWindowPos(_interopWindowHandle, nullptr, 0, 0, width, height, SWP_SHOWWINDOW | SWP_NOACTIVATE);
+
+    if (_rootGrid)
+    {
+        const auto size = GetLogicalSize();
+        _rootGrid.Width(size.Width);
+        _rootGrid.Height(size.Height);
+    }
+}
+
+// Method Description:
+// - Handles a WM_GETMINMAXINFO message, issued before the window sizing starts.
+//   This message allows to modify the minimal and maximal dimensions of the window.
+//   We focus on minimal dimensions here
+//   (the maximal dimension will be calculate upon maximizing)
+//   Our goal is to protect against to downsizing to less than minimal allowed dimensions,
+//   that might occur in the scenarios where _OnSizing is bypassed.
+//   An example of such scenario is anchoring the window to the top/bottom screen border
+//   in order to maximize window height (GH# 8026).
+//   The computation is similar to what we do in _OnSizing:
+//   we need to consider both the client area and non-client exclusive area sizes,
+//   while taking DPI into account as well.
+// Arguments:
+// - lParam: Pointer to the requested MINMAXINFO struct,
+//   a ptMinTrackSize field of which we want to update with the computed dimensions.
+//   It also acts as the return value (it's a ref parameter).
+// Return Value:
+// - <none>
+
+void IslandWindow::_OnGetMinMaxInfo(const WPARAM /*wParam*/, const LPARAM lParam)
+{
+    // Without a callback we don't know to snap the dimensions of the client area.
+    // Should not be a problem, the callback is not set early in the startup
+    // The initial dimensions will be set later on
+    if (!_pfnSnapDimensionCallback)
+    {
+        return;
+    }
+
+    HMONITOR hmon = MonitorFromWindow(GetHandle(), MONITOR_DEFAULTTONEAREST);
+    if (hmon == NULL)
+    {
+        return;
+    }
+
+    UINT dpix = USER_DEFAULT_SCREEN_DPI;
+    UINT dpiy = USER_DEFAULT_SCREEN_DPI;
+    GetDpiForMonitor(hmon, MDT_EFFECTIVE_DPI, &dpix, &dpiy);
+
+    // From now we use dpix for all computations (same as in _OnSizing).
+    const auto nonClientSizeScaled = GetTotalNonClientExclusiveSize(dpix);
+    const auto scale = base::ClampedNumeric<float>(dpix) / USER_DEFAULT_SCREEN_DPI;
+
+    auto lpMinMaxInfo = reinterpret_cast<LPMINMAXINFO>(lParam);
+    lpMinMaxInfo->ptMinTrackSize.x = _calculateTotalSize(true, minimumWidth * scale, nonClientSizeScaled.cx);
+    lpMinMaxInfo->ptMinTrackSize.y = _calculateTotalSize(false, minimumHeight * scale, nonClientSizeScaled.cy);
+}
+
+// Method Description:
+// - Helper function that calculates a singe dimension value, given initialWindow and nonClientSizes
+// Arguments:
+// - isWidth: parameter to pass to SnapDimensionCallback.
+//   True if the method is invoked for width computation, false if for height.
+// - clientSize: the size of the client area (already)
+// - nonClientSizeScaled: the exclusive non-client size (already scaled)
+// Return Value:
+// - The total dimension
+long IslandWindow::_calculateTotalSize(const bool isWidth, const long clientSize, const long nonClientSize)
+{
+    return gsl::narrow_cast<int>(_pfnSnapDimensionCallback(isWidth, gsl::narrow_cast<float>(clientSize)) + nonClientSize);
+}
+
+[[nodiscard]] LRESULT IslandWindow::MessageHandler(UINT const message, WPARAM const wparam, LPARAM const lparam) noexcept
+{
+    switch (message)
+    {
+    case WM_HOTKEY:
+    {
+        _HotkeyPressedHandlers();
+        return 0;
+    }
+    case WM_GETMINMAXINFO:
+    {
+        _OnGetMinMaxInfo(wparam, lparam);
+        return 0;
+    }
+    case WM_CREATE:
+    {
+        _HandleCreateWindow(wparam, lparam);
+        return 0;
+    }
+    case WM_SETFOCUS:
+    {
+        if (_interopWindowHandle != nullptr)
+        {
+            // send focus to the child window
+            SetFocus(_interopWindowHandle);
+            // return 0; // eat the message
+        }
+        break;
+    }
+    case WM_ACTIVATE:
+    {
+        // wparam = 0 indicates the window was deactivated
+        if (LOWORD(wparam) != 0)
+        {
+            _WindowActivatedHandlers();
+        }
+        break;
+    }
+
+    case WM_NCLBUTTONDOWN:
+    case WM_NCLBUTTONUP:
+    case WM_NCMBUTTONDOWN:
+    case WM_NCMBUTTONUP:
+    case WM_NCRBUTTONDOWN:
+    case WM_NCRBUTTONUP:
+    case WM_NCXBUTTONDOWN:
+    case WM_NCXBUTTONUP:
+    {
+        // If we clicked in the titlebar, raise an event so the app host can
+        // dispatch an appropriate event.
+        _DragRegionClickedHandlers();
+        break;
+    }
+    case WM_MENUCHAR:
+    {
+        // GH#891: return this LRESULT here to prevent the app from making a
+        // bell when alt+key is pressed. A menu is active and the user presses a
+        // key that does not correspond to any mnemonic or accelerator key,
+        return MAKELRESULT(0, MNC_CLOSE);
+    }
+    case WM_SIZING:
+    {
+        return _OnSizing(wparam, lparam);
+    }
+    case WM_CLOSE:
+    {
+        // If the user wants to close the app by clicking 'X' button,
+        // we hand off the close experience to the app layer. If all the tabs
+        // are closed, the window will be closed as well.
+        _windowCloseButtonClickedHandler();
+        return 0;
+    }
+    case WM_MOUSEWHEEL:
+        try
+        {
+            // This whole handler is a hack for GH#979.
+            //
+            // On some laptops, their trackpads won't scroll inactive windows
+            // _ever_. With our entire window just being one giant XAML Island, the
+            // touchpad driver thinks our entire window is inactive, and won't
+            // scroll the XAML island. On those types of laptops, we'll get a
+            // WM_MOUSEWHEEL here, in our root window, when the trackpad scrolls.
+            // We're going to take that message and manually plumb it through to our
+            // TermControl's, or anything else that implements IMouseWheelListener.
+
+            // https://msdn.microsoft.com/en-us/library/windows/desktop/ms645617(v=vs.85).aspx
+            // Important! Do not use the LOWORD or HIWORD macros to extract the x-
+            // and y- coordinates of the cursor position because these macros return
+            // incorrect results on systems with multiple monitors. Systems with
+            // multiple monitors can have negative x- and y- coordinates, and LOWORD
+            // and HIWORD treat the coordinates as unsigned quantities.
+            const til::point eventPoint{ GET_X_LPARAM(lparam), GET_Y_LPARAM(lparam) };
+            // This mouse event is relative to the display origin, not the window. Convert here.
+            const til::rectangle windowRect{ GetWindowRect() };
+            const auto origin = windowRect.origin();
+            const auto relative = eventPoint - origin;
+            // Convert to logical scaling before raising the event.
+            const auto real = relative / GetCurrentDpiScale();
+
+            const short wheelDelta = static_cast<short>(HIWORD(wparam));
+
+            // Raise an event, so any listeners can handle the mouse wheel event manually.
+            _MouseScrolledHandlers(real, wheelDelta);
+            return 0;
+        }
+        CATCH_LOG();
+    case WM_THEMECHANGED:
+        UpdateWindowIconForActiveMetrics(_window.get());
+        return 0;
+    }
+
+    // TODO: handle messages here...
+    return base_type::MessageHandler(message, wparam, lparam);
+}
+
+// Method Description:
+// - Called when the window has been resized (or maximized)
+// Arguments:
+// - width: the new width of the window _in pixels_
+// - height: the new height of the window _in pixels_
+void IslandWindow::OnResize(const UINT width, const UINT height)
+{
+    if (_interopWindowHandle)
+    {
+        OnSize(width, height);
+    }
+}
+
+// Method Description:
+// - Called when the window is minimized to the taskbar.
+void IslandWindow::OnMinimize()
+{
+    // TODO GH#1989 Stop rendering island content when the app is minimized.
+}
+
+// Method Description:
+// - Called when the window is restored from having been minimized.
+void IslandWindow::OnRestore()
+{
+    // TODO GH#1989 Stop rendering island content when the app is minimized.
+}
+
+void IslandWindow::SetContent(winrt::Windows::UI::Xaml::UIElement content)
+{
+    _rootGrid.Children().Clear();
+    _rootGrid.Children().Append(content);
+}
+
+// Method Description:
+// - Gets the difference between window and client area size.
+// Arguments:
+// - dpi: dpi of a monitor on which the window is placed
+// Return Value
+// - The size difference
+SIZE IslandWindow::GetTotalNonClientExclusiveSize(const UINT dpi) const noexcept
+{
+    const auto windowStyle = static_cast<DWORD>(GetWindowLong(_window.get(), GWL_STYLE));
+    RECT islandFrame{};
+
+    // If we failed to get the correct window size for whatever reason, log
+    // the error and go on. We'll use whatever the control proposed as the
+    // size of our window, which will be at least close.
+    LOG_IF_WIN32_BOOL_FALSE(AdjustWindowRectExForDpi(&islandFrame, windowStyle, false, 0, dpi));
+
+    return {
+        islandFrame.right - islandFrame.left,
+        islandFrame.bottom - islandFrame.top
+    };
+}
+
+void IslandWindow::OnAppInitialized()
+{
+    // Do a quick resize to force the island to paint
+    const auto size = GetPhysicalSize();
+    OnSize(size.cx, size.cy);
+}
+
+// Method Description:
+// - Called when the app wants to change its theme. We'll update the root UI
+//   element of the entire XAML tree, so that all UI elements get the theme
+//   applied.
+// Arguments:
+// - arg: the ElementTheme to use as the new theme for the UI
+// Return Value:
+// - <none>
+void IslandWindow::OnApplicationThemeChanged(const winrt::Windows::UI::Xaml::ElementTheme& requestedTheme)
+{
+    _rootGrid.RequestedTheme(requestedTheme);
+    // Invalidate the window rect, so that we'll repaint any elements we're
+    // drawing ourselves to match the new theme
+    ::InvalidateRect(_window.get(), nullptr, false);
+}
+
+// Method Description:
+// - Updates our focus mode state. See _SetIsBorderless for more details.
+// Arguments:
+// - <none>
+// Return Value:
+// - <none>
+void IslandWindow::FocusModeChanged(const bool focusMode)
+{
+    // Do nothing if the value was unchanged.
+    if (focusMode == _borderless)
+    {
+        return;
+    }
+
+    _SetIsBorderless(focusMode);
+}
+
+// Method Description:
+// - Updates our fullscreen state. See _SetIsFullscreen for more details.
+// Arguments:
+// - <none>
+// Return Value:
+// - <none>
+void IslandWindow::FullscreenChanged(const bool fullscreen)
+{
+    // Do nothing if the value was unchanged.
+    if (fullscreen == _fullscreen)
+    {
+        return;
+    }
+
+    _SetIsFullscreen(fullscreen);
+}
+
+// Method Description:
+// - Enter or exit the "always on top" state. Before the window is created, this
+//   value will later be used when we create the window to create the window on
+//   top of all others. After the window is created, it will either enter the
+//   group of topmost windows, or exit the group of topmost windows.
+// Arguments:
+// - alwaysOnTop: whether we should be entering or exiting always on top mode.
+// Return Value:
+// - <none>
+void IslandWindow::SetAlwaysOnTop(const bool alwaysOnTop)
+{
+    _alwaysOnTop = alwaysOnTop;
+
+    const auto hwnd = GetHandle();
+    if (hwnd)
+    {
+        SetWindowPos(hwnd,
+                     _alwaysOnTop ? HWND_TOPMOST : HWND_NOTOPMOST,
+                     0, // the window dimensions are unused, because we're passing SWP_NOSIZE
+                     0,
+                     0,
+                     0,
+                     SWP_NOMOVE | SWP_NOSIZE | SWP_NOACTIVATE);
+    }
+}
+
+// Method Description
+// - Flash the taskbar icon, indicating to the user that something needs their attention
+void IslandWindow::FlashTaskbar()
+{
+    // Using 'false' as the boolean argument ensures that the taskbar is
+    // only flashed if the app window is not focused
+    FlashWindow(_window.get(), false);
+}
+
+// Method Description:
+// - Sets the taskbar progress indicator
+// - We follow the ConEmu style for the state and progress values,
+//   more details at https://conemu.github.io/en/AnsiEscapeCodes.html#ConEmu_specific_OSC
+// Arguments:
+// - state: indicates the progress state
+// - progress: indicates the progress value
+void IslandWindow::SetTaskbarProgress(const size_t state, const size_t progress)
+{
+    if (_taskbar)
+    {
+        switch (state)
+        {
+        case 0:
+            // removes the taskbar progress indicator
+            _taskbar->SetProgressState(_window.get(), TBPF_NOPROGRESS);
+            break;
+        case 1:
+            // sets the progress value to value given by the 'progress' parameter
+            _taskbar->SetProgressState(_window.get(), TBPF_NORMAL);
+            _taskbar->SetProgressValue(_window.get(), progress, 100);
+            break;
+        case 2:
+            // sets the progress indicator to an error state
+            _taskbar->SetProgressState(_window.get(), TBPF_ERROR);
+            _taskbar->SetProgressValue(_window.get(), progress, 100);
+            break;
+        case 3:
+            // sets the progress indicator to an indeterminate state
+            _taskbar->SetProgressState(_window.get(), TBPF_INDETERMINATE);
+            break;
+        case 4:
+            // sets the progress indicator to a pause state
+            _taskbar->SetProgressState(_window.get(), TBPF_PAUSED);
+            _taskbar->SetProgressValue(_window.get(), progress, 100);
+            break;
+        default:
+            break;
+        }
+    }
+}
+
+// From GdiEngine::s_SetWindowLongWHelper
+void _SetWindowLongWHelper(const HWND hWnd, const int nIndex, const LONG dwNewLong) noexcept
+{
+    // SetWindowLong has strange error handling. On success, it returns the
+    // previous Window Long value and doesn't modify the Last Error state. To
+    // deal with this, we set the last error to 0/S_OK first, call it, and if
+    // the previous long was 0, we check if the error was non-zero before
+    // reporting. Otherwise, we'll get an "Error: The operation has completed
+    // successfully." and there will be another screenshot on the internet
+    // making fun of Windows. See:
+    // https://msdn.microsoft.com/en-us/library/windows/desktop/ms633591(v=vs.85).aspx
+    SetLastError(0);
+    LONG const lResult = SetWindowLongW(hWnd, nIndex, dwNewLong);
+    if (0 == lResult)
+    {
+        LOG_LAST_ERROR_IF(0 != GetLastError());
+    }
+}
+
+// Method Description:
+// - This is a helper to figure out what the window styles should be, given the
+//   current state of flags like borderless mode and fullscreen mode.
+// Arguments:
+// - <none>
+// Return Value:
+// - a LONG with the appropriate flags set for our current window mode, to be used with GWL_STYLE
+LONG IslandWindow::_getDesiredWindowStyle() const
+{
+    auto windowStyle = GetWindowLongW(GetHandle(), GWL_STYLE);
+
+    // If we're both fullscreen and borderless, fullscreen mode takes precedence.
+
+    if (_fullscreen)
+    {
+        // When moving to fullscreen, remove WS_OVERLAPPEDWINDOW, which specifies
+        // styles for non-fullscreen windows (e.g. caption bar), and add the
+        // WS_POPUP style to allow us to size ourselves to the monitor size.
+        // Do the reverse when restoring from fullscreen.
+        // Doing these modifications to that window will cause a vista-style
+        // window frame to briefly appear when entering and exiting fullscreen.
+        WI_ClearFlag(windowStyle, WS_BORDER);
+        WI_ClearFlag(windowStyle, WS_SIZEBOX);
+        WI_ClearAllFlags(windowStyle, WS_OVERLAPPEDWINDOW);
+
+        WI_SetFlag(windowStyle, WS_POPUP);
+        return windowStyle;
+    }
+    else if (_borderless)
+    {
+        // When moving to borderless, remove WS_OVERLAPPEDWINDOW, which
+        // specifies styles for non-fullscreen windows (e.g. caption bar), and
+        // add the WS_BORDER and WS_SIZEBOX styles. This allows us to still have
+        // a small resizing frame, but without a full titlebar, nor caption
+        // buttons.
+
+        WI_ClearAllFlags(windowStyle, WS_OVERLAPPEDWINDOW);
+        WI_ClearFlag(windowStyle, WS_POPUP);
+
+        WI_SetFlag(windowStyle, WS_BORDER);
+        WI_SetFlag(windowStyle, WS_SIZEBOX);
+        return windowStyle;
+    }
+
+    // Here, we're not in either fullscreen or borderless mode. Return to
+    // WS_OVERLAPPEDWINDOW.
+    WI_ClearFlag(windowStyle, WS_POPUP);
+    WI_ClearFlag(windowStyle, WS_BORDER);
+    WI_ClearFlag(windowStyle, WS_SIZEBOX);
+
+    WI_SetAllFlags(windowStyle, WS_OVERLAPPEDWINDOW);
+
+    return windowStyle;
+}
+
+// Method Description:
+// - Enable or disable focus mode. When entering focus mode, we'll
+//   need to manually hide the entire titlebar.
+// - When we're entering focus we need to do some additional modification
+//   of our window styles. However, the NonClientIslandWindow very explicitly
+//   _doesn't_ need to do these steps.
+// Arguments:
+// - borderlessEnabled: If true, we're entering focus mode. If false, we're leaving.
+// Return Value:
+// - <none>
+void IslandWindow::_SetIsBorderless(const bool borderlessEnabled)
+{
+    _borderless = borderlessEnabled;
+
+    HWND const hWnd = GetHandle();
+
+    // First, modify regular window styles as appropriate
+    auto windowStyle = _getDesiredWindowStyle();
+    _SetWindowLongWHelper(hWnd, GWL_STYLE, windowStyle);
+
+    // Now modify extended window styles as appropriate
+    // When moving to fullscreen, remove the window edge style to avoid an
+    // ugly border when not focused.
+    auto exWindowStyle = GetWindowLongW(hWnd, GWL_EXSTYLE);
+    WI_UpdateFlag(exWindowStyle, WS_EX_WINDOWEDGE, !_fullscreen);
+    _SetWindowLongWHelper(hWnd, GWL_EXSTYLE, exWindowStyle);
+
+    // Resize the window, with SWP_FRAMECHANGED, to trigger user32 to
+    // recalculate the non/client areas
+    const til::rectangle windowPos{ GetWindowRect() };
+    SetWindowPos(GetHandle(),
+                 HWND_TOP,
+                 windowPos.left<int>(),
+                 windowPos.top<int>(),
+                 windowPos.width<int>(),
+                 windowPos.height<int>(),
+                 SWP_SHOWWINDOW | SWP_FRAMECHANGED | SWP_NOACTIVATE);
+}
+
+// Method Description:
+// - Controls setting us into or out of fullscreen mode. Largely taken from
+//   Window::SetIsFullscreen in conhost.
+// - When entering fullscreen mode, we'll save the current window size and
+//   location, and expand to take the entire monitor size. When leaving, we'll
+//   use that saved size to restore back to.
+// Arguments:
+// - fullscreenEnabled true if we should enable fullscreen mode, false to disable.
+// Return Value:
+// - <none>
+void IslandWindow::_SetIsFullscreen(const bool fullscreenEnabled)
+{
+    // It is possible to enter _SetIsFullscreen even if we're already in full
+    // screen. Use the old is in fullscreen flag to gate checks that rely on the
+    // current state.
+    const auto oldIsInFullscreen = _fullscreen;
+    _fullscreen = fullscreenEnabled;
+
+    HWND const hWnd = GetHandle();
+
+    // First, modify regular window styles as appropriate
+    auto windowStyle = _getDesiredWindowStyle();
+    _SetWindowLongWHelper(hWnd, GWL_STYLE, windowStyle);
+
+    // Now modify extended window styles as appropriate
+    // When moving to fullscreen, remove the window edge style to avoid an
+    // ugly border when not focused.
+    auto exWindowStyle = GetWindowLongW(hWnd, GWL_EXSTYLE);
+    WI_UpdateFlag(exWindowStyle, WS_EX_WINDOWEDGE, !_fullscreen);
+    _SetWindowLongWHelper(hWnd, GWL_EXSTYLE, exWindowStyle);
+
+    // When entering/exiting fullscreen mode, we also need to backup/restore the
+    // current window size, and resize the window to match the new state.
+    _BackupWindowSizes(oldIsInFullscreen);
+    _ApplyWindowSize();
+}
+
+// Method Description:
+// - Used in entering/exiting fullscreen mode. Saves the current window size,
+//   and the full size of the monitor, for use in _ApplyWindowSize.
+// - Taken from conhost's Window::_BackupWindowSizes
+// Arguments:
+// - fCurrentIsInFullscreen: true if we're currently in fullscreen mode.
+// Return Value:
+// - <none>
+void IslandWindow::_BackupWindowSizes(const bool fCurrentIsInFullscreen)
+{
+    if (_fullscreen)
+    {
+        // Note: the current window size depends on the current state of the
+        // window. So don't back it up if we're already in full screen.
+        if (!fCurrentIsInFullscreen)
+        {
+            _nonFullscreenWindowSize = GetWindowRect();
+        }
+
+        // get and back up the current monitor's size
+        HMONITOR const hCurrentMonitor = MonitorFromWindow(GetHandle(), MONITOR_DEFAULTTONEAREST);
+        MONITORINFO currMonitorInfo;
+        currMonitorInfo.cbSize = sizeof(currMonitorInfo);
+        if (GetMonitorInfo(hCurrentMonitor, &currMonitorInfo))
+        {
+            _fullscreenWindowSize = currMonitorInfo.rcMonitor;
+        }
+    }
+}
+
+// Method Description:
+// - Applies the appropriate window size for transitioning to/from fullscreen mode.
+// - Taken from conhost's Window::_ApplyWindowSize
+// Arguments:
+// - <none>
+// Return Value:
+// - <none>
+void IslandWindow::_ApplyWindowSize()
+{
+    const auto newSize = _fullscreen ? _fullscreenWindowSize : _nonFullscreenWindowSize;
+    LOG_IF_WIN32_BOOL_FALSE(SetWindowPos(GetHandle(),
+                                         HWND_TOP,
+                                         newSize.left,
+                                         newSize.top,
+                                         newSize.right - newSize.left,
+                                         newSize.bottom - newSize.top,
+                                         SWP_FRAMECHANGED | SWP_NOACTIVATE));
+}
+
+void IslandWindow::SetGlobalHotkey(const winrt::Microsoft::Terminal::Control::KeyChord& hotkey)
+{
+    if (hotkey)
+    {
+        const auto modifiers = hotkey.Modifiers();
+        const auto hotkeyFlags = MOD_NOREPEAT |
+                                 (WI_IsFlagSet(modifiers, KeyModifiers::Windows) ? MOD_WIN : 0) |
+                                 (WI_IsFlagSet(modifiers, KeyModifiers::Alt) ? MOD_ALT : 0) |
+                                 (WI_IsFlagSet(modifiers, KeyModifiers::Ctrl) ? MOD_CONTROL : 0) |
+                                 (WI_IsFlagSet(modifiers, KeyModifiers::Shift) ? MOD_SHIFT : 0);
+
+        // `1` is an arbitrary ID. We only have one hotkey in the entire app, so
+        // we don't need to worry about setting a unique ID for each.
+        //
+        // TODO!: (discussion) should we display a warning of some kind if this
+        // fails? This can fail if something else already bound this hotkey.
+        LOG_IF_WIN32_BOOL_FALSE(RegisterHotKey(_window.get(),
+                                               1,
+                                               hotkeyFlags,
+                                               hotkey.Vkey()));
+    }
+}
+
+// Method Description:
+// - Force activate this window. This method will bring us to the foreground and
+//   activate us. If the window is minimized, it will restore the window. If the
+//   window is on another desktop, the OS will switch to that desktop.
+// Arguments:
+// - <none>
+// Return Value:
+// - <none>
+winrt::fire_and_forget IslandWindow::SummonWindow()
+{
+    // On the foreground thread:
+    co_await winrt::resume_foreground(_rootGrid.Dispatcher());
+
+    // From: https://stackoverflow.com/a/59659421
+    // > The trick is to make windows ‘think’ that our process and the target
+    // > window (hwnd) are related by attaching the threads (using
+    // > AttachThreadInput API) and using an alternative API: BringWindowToTop.
+    // If the window is minimized, then restore it. We don't want to do this
+    // always though, because if you SW_RESTORE a maximized window, it will
+    // restore-down the window.
+    if (IsIconic(_window.get()))
+    {
+        LOG_IF_WIN32_BOOL_FALSE(ShowWindow(_window.get(), SW_RESTORE));
+    }
+    const DWORD windowThreadProcessId = GetWindowThreadProcessId(GetForegroundWindow(), nullptr);
+    const DWORD currentThreadId = GetCurrentThreadId();
+
+    LOG_IF_WIN32_BOOL_FALSE(AttachThreadInput(windowThreadProcessId, currentThreadId, true));
+    // Just in case, add the thread detach as a scope_exit, to make _sure_ we do it.
+    auto detachThread = wil::scope_exit([windowThreadProcessId, currentThreadId]() {
+        LOG_IF_WIN32_BOOL_FALSE(AttachThreadInput(windowThreadProcessId, currentThreadId, false));
+    });
+    LOG_IF_WIN32_BOOL_FALSE(BringWindowToTop(_window.get()));
+    LOG_IF_WIN32_BOOL_FALSE(ShowWindow(_window.get(), SW_SHOW));
+}
+
+DEFINE_EVENT(IslandWindow, DragRegionClicked, _DragRegionClickedHandlers, winrt::delegate<>);
+DEFINE_EVENT(IslandWindow, WindowCloseButtonClicked, _windowCloseButtonClickedHandler, winrt::delegate<>);