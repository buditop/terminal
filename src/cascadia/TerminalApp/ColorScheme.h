/*++
Copyright (c) Microsoft Corporation
Licensed under the MIT license.

Module Name:
- ColorScheme.hpp

Abstract:
- A color scheme is a single set of colors to use as the terminal colors. These
    schemes are named, and can be used to quickly change all the colors of the
    terminal to another scheme.

Author(s):
- Mike Griese - March 2019

--*/
#pragma once
<<<<<<< HEAD
#include <winrt/Microsoft.Terminal.Settings.h>
=======
#include <winrt/Microsoft.Terminal.TerminalControl.h>
#include "TerminalSettings.h"
>>>>>>> d29be591
#include "../../inc/conattrs.hpp"

// fwdecl unittest classes
namespace TerminalAppLocalTests
{
    class SettingsTests;
    class ColorSchemeTests;
};

namespace TerminalApp
{
    class ColorScheme;
};

class TerminalApp::ColorScheme
{
public:
    ColorScheme();
    ColorScheme(std::wstring name, til::color defaultFg, til::color defaultBg, til::color cursorColor);
    ~ColorScheme();

    void ApplyScheme(winrt::TerminalApp::TerminalSettings terminalSettings) const;

    static ColorScheme FromJson(const Json::Value& json);
    bool ShouldBeLayered(const Json::Value& json) const;
    void LayerJson(const Json::Value& json);

    std::wstring_view GetName() const noexcept;
    std::array<til::color, COLOR_TABLE_SIZE>& GetTable() noexcept;
    til::color GetForeground() const noexcept;
    til::color GetBackground() const noexcept;
    til::color GetSelectionBackground() const noexcept;
    til::color GetCursorColor() const noexcept;

    static std::optional<std::wstring> GetNameFromJson(const Json::Value& json);

private:
    std::wstring _schemeName;
    std::array<til::color, COLOR_TABLE_SIZE> _table;
    til::color _defaultForeground;
    til::color _defaultBackground;
    til::color _selectionBackground;
    til::color _cursorColor;

    friend class TerminalAppLocalTests::SettingsTests;
    friend class TerminalAppLocalTests::ColorSchemeTests;
};
<|MERGE_RESOLUTION|>--- conflicted
+++ resolved
@@ -1,70 +1,65 @@
-/*++
-Copyright (c) Microsoft Corporation
-Licensed under the MIT license.
-
-Module Name:
-- ColorScheme.hpp
-
-Abstract:
-- A color scheme is a single set of colors to use as the terminal colors. These
-    schemes are named, and can be used to quickly change all the colors of the
-    terminal to another scheme.
-
-Author(s):
-- Mike Griese - March 2019
-
---*/
-#pragma once
-<<<<<<< HEAD
-#include <winrt/Microsoft.Terminal.Settings.h>
-=======
-#include <winrt/Microsoft.Terminal.TerminalControl.h>
-#include "TerminalSettings.h"
->>>>>>> d29be591
-#include "../../inc/conattrs.hpp"
-
-// fwdecl unittest classes
-namespace TerminalAppLocalTests
-{
-    class SettingsTests;
-    class ColorSchemeTests;
-};
-
-namespace TerminalApp
-{
-    class ColorScheme;
-};
-
-class TerminalApp::ColorScheme
-{
-public:
-    ColorScheme();
-    ColorScheme(std::wstring name, til::color defaultFg, til::color defaultBg, til::color cursorColor);
-    ~ColorScheme();
-
-    void ApplyScheme(winrt::TerminalApp::TerminalSettings terminalSettings) const;
-
-    static ColorScheme FromJson(const Json::Value& json);
-    bool ShouldBeLayered(const Json::Value& json) const;
-    void LayerJson(const Json::Value& json);
-
-    std::wstring_view GetName() const noexcept;
-    std::array<til::color, COLOR_TABLE_SIZE>& GetTable() noexcept;
-    til::color GetForeground() const noexcept;
-    til::color GetBackground() const noexcept;
-    til::color GetSelectionBackground() const noexcept;
-    til::color GetCursorColor() const noexcept;
-
-    static std::optional<std::wstring> GetNameFromJson(const Json::Value& json);
-
-private:
-    std::wstring _schemeName;
-    std::array<til::color, COLOR_TABLE_SIZE> _table;
-    til::color _defaultForeground;
-    til::color _defaultBackground;
-    til::color _selectionBackground;
-    til::color _cursorColor;
-
-    friend class TerminalAppLocalTests::SettingsTests;
-    friend class TerminalAppLocalTests::ColorSchemeTests;
-};
+/*++
+Copyright (c) Microsoft Corporation
+Licensed under the MIT license.
+
+Module Name:
+- ColorScheme.hpp
+
+Abstract:
+- A color scheme is a single set of colors to use as the terminal colors. These
+    schemes are named, and can be used to quickly change all the colors of the
+    terminal to another scheme.
+
+Author(s):
+- Mike Griese - March 2019
+
+--*/
+#pragma once
+#include "TerminalSettings.h"
+#include "../../inc/conattrs.hpp"
+
+// fwdecl unittest classes
+namespace TerminalAppLocalTests
+{
+    class SettingsTests;
+    class ColorSchemeTests;
+};
+
+namespace TerminalApp
+{
+    class ColorScheme;
+};
+
+class TerminalApp::ColorScheme
+{
+public:
+    ColorScheme();
+    ColorScheme(std::wstring name, til::color defaultFg, til::color defaultBg, til::color cursorColor);
+    ~ColorScheme();
+
+    void ApplyScheme(winrt::TerminalApp::TerminalSettings terminalSettings) const;
+
+    static ColorScheme FromJson(const Json::Value& json);
+    bool ShouldBeLayered(const Json::Value& json) const;
+    void LayerJson(const Json::Value& json);
+
+    std::wstring_view GetName() const noexcept;
+    std::array<til::color, COLOR_TABLE_SIZE>& GetTable() noexcept;
+    til::color GetForeground() const noexcept;
+    til::color GetBackground() const noexcept;
+    til::color GetSelectionBackground() const noexcept;
+    til::color GetCursorColor() const noexcept;
+
+    static std::optional<std::wstring> GetNameFromJson(const Json::Value& json);
+
+private:
+    std::wstring _schemeName;
+    std::array<til::color, COLOR_TABLE_SIZE> _table;
+    til::color _defaultForeground;
+    til::color _defaultBackground;
+    til::color _selectionBackground;
+    til::color _cursorColor;
+
+    friend class TerminalAppLocalTests::SettingsTests;
+    friend class TerminalAppLocalTests::ColorSchemeTests;
+};