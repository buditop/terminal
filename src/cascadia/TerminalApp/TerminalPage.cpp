--- conflicted
+++ resolved
@@ -50,23 +50,6 @@
 
 namespace winrt::TerminalApp::implementation
 {
-    bool TerminalPage::_isElevated() const noexcept
-    {
-        // GH#2455 - Make sure to try/catch calls to Application::Current,
-        // because that _won't_ be an instance of TerminalApp::App in the
-        // LocalTests
-        try
-        {
-            // GH#3581 - There's a platform limitation that causes us to crash when we rearrange tabs.
-            // Xaml tries to send a drag visual (to wit: a screenshot) to the drag hosting process,
-            // but that process is running at a different IL than us.
-            // For now, we're disabling elevated drag.
-            return ::winrt::Windows::UI::Xaml::Application::Current().as<::winrt::TerminalApp::App>().Logic().IsElevated();
-        }
-        CATCH_LOG();
-        return false;
-    }
-
     TerminalPage::TerminalPage() :
         _tabs{ winrt::single_threaded_observable_vector<TerminalApp::TabBase>() },
         _mruTabs{ winrt::single_threaded_observable_vector<TerminalApp::TabBase>() },
@@ -169,11 +152,7 @@
         _tabView = _tabRow.TabView();
         _rearranging = false;
 
-<<<<<<< HEAD
-        const auto isElevated = _isElevated();
-=======
         const auto isElevated = IsElevated();
->>>>>>> 620ee302
 
         if (_settings.GlobalSettings().UseAcrylicInTabRow())
         {
@@ -320,10 +299,7 @@
     // - true if the ApplicationState should be used.
     bool TerminalPage::ShouldUsePersistedLayout(CascadiaSettings& settings) const
     {
-        // GH#5000 Until there is a separate state file for elevated sessions we should just not
-        // save at all while in an elevated window.
         return Feature_PersistedWindowLayout::IsEnabled() &&
-               !IsElevated() &&
                settings.GlobalSettings().FirstWindowPreference() == FirstWindowPreference::PersistedWindowLayout;
     }
 
@@ -1638,9 +1614,9 @@
     // - true if we should prompt the user for approval.
     bool TerminalPage::_shouldPromptForCommandline(const winrt::hstring& cmdline) const
     {
-        // NOTE: For debugging purposes, changing this to `true || _isElevated()`
+        // NOTE: For debugging purposes, changing this to `true || IsElevated()`
         // is a handy way of forcing the elevation logic, even when unelevated.
-        if (_isElevated())
+        if (IsElevated())
         {
             // If the cmdline is EXACTLY an executable in
             // `C:\WINDOWS\System32`, then ignore this check.
