// Copyright (c) Microsoft Corporation.
// Licensed under the MIT license.

/*++
Module Name:
- cppwinrt_utils.h

Abstract:
- This module is used for winrt event declarations/definitions

Author(s):
- Carlos Zamora (CaZamor) 23-Apr-2019

Revision History:
- N/A
--*/

#pragma once

// This is a helper macro to make declaring events easier.
// This will declare the event handler and the methods for adding and removing a
// handler callback from the event
#define DECLARE_EVENT(name, eventHandler, args)          \
public:                                                  \
    winrt::event_token name(args const& handler);        \
    void name(winrt::event_token const& token) noexcept; \
                                                         \
private:                                                 \
    winrt::event<args> eventHandler;

// This is a helper macro for defining the body of events.
// Winrt events need a method for adding a callback to the event and removing
//      the callback. This macro will define them both for you, because they
//      don't really vary from event to event.
#define DEFINE_EVENT(className, name, eventHandler, args)                                         \
    winrt::event_token className::name(args const& handler) { return eventHandler.add(handler); } \
    void className::name(winrt::event_token const& token) noexcept { eventHandler.remove(token); }

// This is a helper macro to make declaring events easier.
// This will declare the event handler and the methods for adding and removing a
// handler callback from the event.
// Use this if you have a Windows.Foundation.TypedEventHandler
#define DECLARE_EVENT_WITH_TYPED_EVENT_HANDLER(name, eventHandler, sender, args)                  \
public:                                                                                           \
    winrt::event_token name(Windows::Foundation::TypedEventHandler<sender, args> const& handler); \
    void name(winrt::event_token const& token) noexcept;                                          \
                                                                                                  \
private:                                                                                          \
    winrt::event<Windows::Foundation::TypedEventHandler<sender, args>> eventHandler;

// This is a helper macro for defining the body of events.
// Winrt events need a method for adding a callback to the event and removing
//      the callback. This macro will define them both for you, because they
//      don't really vary from event to event.
// Use this if you have a Windows.Foundation.TypedEventHandler
#define DEFINE_EVENT_WITH_TYPED_EVENT_HANDLER(className, name, eventHandler, sender, args)                                                        \
    winrt::event_token className::name(Windows::Foundation::TypedEventHandler<sender, args> const& handler) { return eventHandler.add(handler); } \
    void className::name(winrt::event_token const& token) noexcept { eventHandler.remove(token); }

<<<<<<< HEAD
#define DECLARE_GETSET_PROPERTY(type, name) \
public:                                     \
    type name();                            \
    void name(const type& value);           \
                                            \
private:                                    \
    type _##name;

#define DEFINE_GETSET_PROPERTY(className, type, name) \
    type className::name() { return _##name; }        \
    void className::name(const type& value) { _##name = value; }

#define DEFINE_OBSERVABLE_GETSET_PROPERTY(type, name, event)                       \
public:                                                                            \
    type name() { return _##name; };                                               \
    void name(const type& value)                                                   \
    {                                                                              \
        _##name = value;                                                           \
        event(*this, Windows::UI::Xaml::Data::PropertyChangedEventArgs{ L#name }); \
    };                                                                             \
                                                                                   \
private:                                                                           \
    type _##name;

=======
// This is a helper method for deserializing a SAFEARRAY of
// COM objects and converting it to a vector that
// owns the extracted COM objects
template<typename T>
std::vector<wil::com_ptr<T>> SafeArrayToOwningVector(SAFEARRAY* safeArray)
{
    T** pVals;
    THROW_IF_FAILED(SafeArrayAccessData(safeArray, (void**)&pVals));

    THROW_HR_IF(E_UNEXPECTED, SafeArrayGetDim(safeArray) != 1);

    long lBound, uBound;
    THROW_IF_FAILED(SafeArrayGetLBound(safeArray, 1, &lBound));
    THROW_IF_FAILED(SafeArrayGetUBound(safeArray, 1, &uBound));

    long count = uBound - lBound + 1;

    // If any of the above fail, we cannot destruct/release
    // any of the elements in the SAFEARRAY because we
    // cannot identify how many elements there are.

    std::vector<wil::com_ptr<T>> result{ gsl::narrow<std::size_t>(count) };
    for (int i = 0; i < count; i++)
    {
        result[i].attach(pVals[i]);
    }

    return result;
}

>>>>>>> 1e4e1250
<|MERGE_RESOLUTION|>--- conflicted
+++ resolved
@@ -1,116 +1,112 @@
-// Copyright (c) Microsoft Corporation.
-// Licensed under the MIT license.
-
-/*++
-Module Name:
-- cppwinrt_utils.h
-
-Abstract:
-- This module is used for winrt event declarations/definitions
-
-Author(s):
-- Carlos Zamora (CaZamor) 23-Apr-2019
-
-Revision History:
-- N/A
---*/
-
-#pragma once
-
-// This is a helper macro to make declaring events easier.
-// This will declare the event handler and the methods for adding and removing a
-// handler callback from the event
-#define DECLARE_EVENT(name, eventHandler, args)          \
-public:                                                  \
-    winrt::event_token name(args const& handler);        \
-    void name(winrt::event_token const& token) noexcept; \
-                                                         \
-private:                                                 \
-    winrt::event<args> eventHandler;
-
-// This is a helper macro for defining the body of events.
-// Winrt events need a method for adding a callback to the event and removing
-//      the callback. This macro will define them both for you, because they
-//      don't really vary from event to event.
-#define DEFINE_EVENT(className, name, eventHandler, args)                                         \
-    winrt::event_token className::name(args const& handler) { return eventHandler.add(handler); } \
-    void className::name(winrt::event_token const& token) noexcept { eventHandler.remove(token); }
-
-// This is a helper macro to make declaring events easier.
-// This will declare the event handler and the methods for adding and removing a
-// handler callback from the event.
-// Use this if you have a Windows.Foundation.TypedEventHandler
-#define DECLARE_EVENT_WITH_TYPED_EVENT_HANDLER(name, eventHandler, sender, args)                  \
-public:                                                                                           \
-    winrt::event_token name(Windows::Foundation::TypedEventHandler<sender, args> const& handler); \
-    void name(winrt::event_token const& token) noexcept;                                          \
-                                                                                                  \
-private:                                                                                          \
-    winrt::event<Windows::Foundation::TypedEventHandler<sender, args>> eventHandler;
-
-// This is a helper macro for defining the body of events.
-// Winrt events need a method for adding a callback to the event and removing
-//      the callback. This macro will define them both for you, because they
-//      don't really vary from event to event.
-// Use this if you have a Windows.Foundation.TypedEventHandler
-#define DEFINE_EVENT_WITH_TYPED_EVENT_HANDLER(className, name, eventHandler, sender, args)                                                        \
-    winrt::event_token className::name(Windows::Foundation::TypedEventHandler<sender, args> const& handler) { return eventHandler.add(handler); } \
-    void className::name(winrt::event_token const& token) noexcept { eventHandler.remove(token); }
-
-<<<<<<< HEAD
-#define DECLARE_GETSET_PROPERTY(type, name) \
-public:                                     \
-    type name();                            \
-    void name(const type& value);           \
-                                            \
-private:                                    \
-    type _##name;
-
-#define DEFINE_GETSET_PROPERTY(className, type, name) \
-    type className::name() { return _##name; }        \
-    void className::name(const type& value) { _##name = value; }
-
-#define DEFINE_OBSERVABLE_GETSET_PROPERTY(type, name, event)                       \
-public:                                                                            \
-    type name() { return _##name; };                                               \
-    void name(const type& value)                                                   \
-    {                                                                              \
-        _##name = value;                                                           \
-        event(*this, Windows::UI::Xaml::Data::PropertyChangedEventArgs{ L#name }); \
-    };                                                                             \
-                                                                                   \
-private:                                                                           \
-    type _##name;
-
-=======
-// This is a helper method for deserializing a SAFEARRAY of
-// COM objects and converting it to a vector that
-// owns the extracted COM objects
-template<typename T>
-std::vector<wil::com_ptr<T>> SafeArrayToOwningVector(SAFEARRAY* safeArray)
-{
-    T** pVals;
-    THROW_IF_FAILED(SafeArrayAccessData(safeArray, (void**)&pVals));
-
-    THROW_HR_IF(E_UNEXPECTED, SafeArrayGetDim(safeArray) != 1);
-
-    long lBound, uBound;
-    THROW_IF_FAILED(SafeArrayGetLBound(safeArray, 1, &lBound));
-    THROW_IF_FAILED(SafeArrayGetUBound(safeArray, 1, &uBound));
-
-    long count = uBound - lBound + 1;
-
-    // If any of the above fail, we cannot destruct/release
-    // any of the elements in the SAFEARRAY because we
-    // cannot identify how many elements there are.
-
-    std::vector<wil::com_ptr<T>> result{ gsl::narrow<std::size_t>(count) };
-    for (int i = 0; i < count; i++)
-    {
-        result[i].attach(pVals[i]);
-    }
-
-    return result;
-}
-
->>>>>>> 1e4e1250
+// Copyright (c) Microsoft Corporation.
+// Licensed under the MIT license.
+
+/*++
+Module Name:
+- cppwinrt_utils.h
+
+Abstract:
+- This module is used for winrt event declarations/definitions
+
+Author(s):
+- Carlos Zamora (CaZamor) 23-Apr-2019
+
+Revision History:
+- N/A
+--*/
+
+#pragma once
+
+// This is a helper macro to make declaring events easier.
+// This will declare the event handler and the methods for adding and removing a
+// handler callback from the event
+#define DECLARE_EVENT(name, eventHandler, args)          \
+public:                                                  \
+    winrt::event_token name(args const& handler);        \
+    void name(winrt::event_token const& token) noexcept; \
+                                                         \
+private:                                                 \
+    winrt::event<args> eventHandler;
+
+// This is a helper macro for defining the body of events.
+// Winrt events need a method for adding a callback to the event and removing
+//      the callback. This macro will define them both for you, because they
+//      don't really vary from event to event.
+#define DEFINE_EVENT(className, name, eventHandler, args)                                         \
+    winrt::event_token className::name(args const& handler) { return eventHandler.add(handler); } \
+    void className::name(winrt::event_token const& token) noexcept { eventHandler.remove(token); }
+
+// This is a helper macro to make declaring events easier.
+// This will declare the event handler and the methods for adding and removing a
+// handler callback from the event.
+// Use this if you have a Windows.Foundation.TypedEventHandler
+#define DECLARE_EVENT_WITH_TYPED_EVENT_HANDLER(name, eventHandler, sender, args)                  \
+public:                                                                                           \
+    winrt::event_token name(Windows::Foundation::TypedEventHandler<sender, args> const& handler); \
+    void name(winrt::event_token const& token) noexcept;                                          \
+                                                                                                  \
+private:                                                                                          \
+    winrt::event<Windows::Foundation::TypedEventHandler<sender, args>> eventHandler;
+
+// This is a helper macro for defining the body of events.
+// Winrt events need a method for adding a callback to the event and removing
+//      the callback. This macro will define them both for you, because they
+//      don't really vary from event to event.
+// Use this if you have a Windows.Foundation.TypedEventHandler
+#define DEFINE_EVENT_WITH_TYPED_EVENT_HANDLER(className, name, eventHandler, sender, args)                                                        \
+    winrt::event_token className::name(Windows::Foundation::TypedEventHandler<sender, args> const& handler) { return eventHandler.add(handler); } \
+    void className::name(winrt::event_token const& token) noexcept { eventHandler.remove(token); }
+
+#define DECLARE_GETSET_PROPERTY(type, name) \
+public:                                     \
+    type name();                            \
+    void name(const type& value);           \
+                                            \
+private:                                    \
+    type _##name;
+
+#define DEFINE_GETSET_PROPERTY(className, type, name) \
+    type className::name() { return _##name; }        \
+    void className::name(const type& value) { _##name = value; }
+
+#define DEFINE_OBSERVABLE_GETSET_PROPERTY(type, name, event)                       \
+public:                                                                            \
+    type name() { return _##name; };                                               \
+    void name(const type& value)                                                   \
+    {                                                                              \
+        _##name = value;                                                           \
+        event(*this, Windows::UI::Xaml::Data::PropertyChangedEventArgs{ L#name }); \
+    };                                                                             \
+                                                                                   \
+private:                                                                           \
+    type _##name;
+
+// This is a helper method for deserializing a SAFEARRAY of
+// COM objects and converting it to a vector that
+// owns the extracted COM objects
+template<typename T>
+std::vector<wil::com_ptr<T>> SafeArrayToOwningVector(SAFEARRAY* safeArray)
+{
+    T** pVals;
+    THROW_IF_FAILED(SafeArrayAccessData(safeArray, (void**)&pVals));
+
+    THROW_HR_IF(E_UNEXPECTED, SafeArrayGetDim(safeArray) != 1);
+
+    long lBound, uBound;
+    THROW_IF_FAILED(SafeArrayGetLBound(safeArray, 1, &lBound));
+    THROW_IF_FAILED(SafeArrayGetUBound(safeArray, 1, &uBound));
+
+    long count = uBound - lBound + 1;
+
+    // If any of the above fail, we cannot destruct/release
+    // any of the elements in the SAFEARRAY because we
+    // cannot identify how many elements there are.
+
+    std::vector<wil::com_ptr<T>> result{ gsl::narrow<std::size_t>(count) };
+    for (int i = 0; i < count; i++)
+    {
+        result[i].attach(pVals[i]);
+    }
+
+    return result;
+}