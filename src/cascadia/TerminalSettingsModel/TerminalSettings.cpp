// Copyright (c) Microsoft Corporation.
// Licensed under the MIT license.

#include "pch.h"
#include "TerminalSettings.h"
#include "../../types/inc/colorTable.hpp"

#include "TerminalSettings.g.cpp"
#include "TerminalSettingsCreateResult.g.cpp"

using namespace winrt::Microsoft::Terminal::Control;
using namespace Microsoft::Console::Utils;

namespace winrt::Microsoft::Terminal::Settings::Model::implementation
{
    static std::tuple<Windows::UI::Xaml::HorizontalAlignment, Windows::UI::Xaml::VerticalAlignment> ConvertConvergedAlignment(ConvergedAlignment alignment)
    {
        // extract horizontal alignment
        Windows::UI::Xaml::HorizontalAlignment horizAlign;
        switch (alignment & static_cast<ConvergedAlignment>(0x0F))
        {
        case ConvergedAlignment::Horizontal_Left:
            horizAlign = Windows::UI::Xaml::HorizontalAlignment::Left;
            break;
        case ConvergedAlignment::Horizontal_Right:
            horizAlign = Windows::UI::Xaml::HorizontalAlignment::Right;
            break;
        case ConvergedAlignment::Horizontal_Center:
        default:
            horizAlign = Windows::UI::Xaml::HorizontalAlignment::Center;
            break;
        }

        // extract vertical alignment
        Windows::UI::Xaml::VerticalAlignment vertAlign;
        switch (alignment & static_cast<ConvergedAlignment>(0xF0))
        {
        case ConvergedAlignment::Vertical_Top:
            vertAlign = Windows::UI::Xaml::VerticalAlignment::Top;
            break;
        case ConvergedAlignment::Vertical_Bottom:
            vertAlign = Windows::UI::Xaml::VerticalAlignment::Bottom;
            break;
        case ConvergedAlignment::Vertical_Center:
        default:
            vertAlign = Windows::UI::Xaml::VerticalAlignment::Center;
            break;
        }

        return { horizAlign, vertAlign };
    }

    // Method Description:
    // - Create a TerminalSettingsCreateResult for the provided profile guid. We'll
    //   use the guid to look up the profile that should be used to
    //   create these TerminalSettings. Then, we'll apply settings contained in the
    //   global and profile settings to the instance.
    // Arguments:
    // - appSettings: the set of settings being used to construct the new terminal
    // - profileGuid: the unique identifier (guid) of the profile
    // - keybindings: the keybinding handler
    // Return Value:
    // - A TerminalSettingsCreateResult, which contains a pair of TerminalSettings objects,
    //   one for when the terminal is focused and the other for when the terminal is unfocused
    Model::TerminalSettingsCreateResult TerminalSettings::CreateWithProfile(const Model::CascadiaSettings& appSettings, const Model::Profile& profile, const IKeyBindings& keybindings)
    {
        auto settings{ winrt::make_self<TerminalSettings>() };
        settings->_KeyBindings = keybindings;

        const auto globals = appSettings.GlobalSettings();
        settings->_ApplyProfileSettings(profile);
        settings->_ApplyGlobalSettings(globals);
        settings->_ApplyAppearanceSettings(profile.DefaultAppearance(), globals.ColorSchemes());

        Model::TerminalSettings child{ nullptr };
        if (const auto& unfocusedAppearance{ profile.UnfocusedAppearance() })
        {
            auto childImpl = settings->CreateChild();
            childImpl->_ApplyAppearanceSettings(unfocusedAppearance, globals.ColorSchemes());
            child = *childImpl;
        }

        return winrt::make<TerminalSettingsCreateResult>(*settings, child);
    }

    // Method Description:
    // - Create a TerminalSettings object for the provided newTerminalArgs. We'll
    //   use the newTerminalArgs to look up the profile that should be used to
    //   create these TerminalSettings. Then, we'll apply settings contained in the
    //   newTerminalArgs to the profile's settings, to enable customization on top
    //   of the profile's default values.
    // Arguments:
    // - appSettings: the set of settings being used to construct the new terminal
    // - newTerminalArgs: An object that may contain a profile name or GUID to
    //   actually use. If the Profile value is not a guid, we'll treat it as a name,
    //   and attempt to look the profile up by name instead.
    //   * Additionally, we'll use other values (such as Commandline,
    //     StartingDirectory) in this object to override the settings directly from
    //     the profile.
    // - keybindings: the keybinding handler
    // Return Value:
    // - A TerminalSettingsCreateResult object, which contains a pair of TerminalSettings
    //   objects. One for when the terminal is focused and one for when the terminal is unfocused.
    Model::TerminalSettingsCreateResult TerminalSettings::CreateWithNewTerminalArgs(const CascadiaSettings& appSettings,
                                                                                    const NewTerminalArgs& newTerminalArgs,
                                                                                    const IKeyBindings& keybindings)
    {
        const auto profile = appSettings.GetProfileForArgs(newTerminalArgs);
        auto settingsPair{ CreateWithProfile(appSettings, profile, keybindings) };
        auto defaultSettings = settingsPair.DefaultSettings();

        if (newTerminalArgs)
        {
            // Override commandline, starting directory if they exist in newTerminalArgs
            if (!newTerminalArgs.Commandline().empty())
            {
                defaultSettings.Commandline(newTerminalArgs.Commandline());
            }
            if (!newTerminalArgs.StartingDirectory().empty())
            {
                defaultSettings.StartingDirectory(newTerminalArgs.StartingDirectory());
            }
            if (!newTerminalArgs.TabTitle().empty())
            {
                defaultSettings.StartingTitle(newTerminalArgs.TabTitle());
            }
            else
            {
                // There was no title, and no profile from which to infer the title.
                // Per GH#6776, promote the first component of the command line to the title.
                // This will ensure that the tab we spawn has a name (since it didn't get one from its profile!)
                if (newTerminalArgs.Profile().empty() && !newTerminalArgs.Commandline().empty())
                {
                    const std::wstring_view commandLine{ newTerminalArgs.Commandline() };
                    const auto start{ til::at(commandLine, 0) == L'"' ? 1 : 0 };
                    const auto terminator{ commandLine.find_first_of(start ? L'"' : L' ', start) }; // look past the first character if it starts with "
                    // We have to take a copy here; winrt::param::hstring requires a null-terminated string
                    const std::wstring firstComponent{ commandLine.substr(start, terminator - start) };
                    defaultSettings.StartingTitle(firstComponent);
                }
            }
            if (newTerminalArgs.TabColor())
            {
                defaultSettings.StartingTabColor(winrt::Windows::Foundation::IReference<winrt::Microsoft::Terminal::Core::Color>{ til::color{ newTerminalArgs.TabColor().Value() } });
            }
            if (newTerminalArgs.SuppressApplicationTitle())
            {
                defaultSettings.SuppressApplicationTitle(newTerminalArgs.SuppressApplicationTitle().Value());
            }
            if (!newTerminalArgs.ColorScheme().empty())
            {
                const auto schemes = appSettings.GlobalSettings().ColorSchemes();
                if (const auto& scheme = schemes.TryLookup(newTerminalArgs.ColorScheme()))
                {
                    defaultSettings.ApplyColorScheme(scheme);
                }
            }
        }

        return settingsPair;
    }

    void TerminalSettings::_ApplyAppearanceSettings(const IAppearanceConfig& appearance, const Windows::Foundation::Collections::IMapView<winrt::hstring, ColorScheme>& schemes)
    {
        _CursorShape = appearance.CursorShape();
        _CursorHeight = appearance.CursorHeight();
        if (!appearance.ColorSchemeName().empty())
        {
            if (const auto scheme = schemes.TryLookup(appearance.ColorSchemeName()))
            {
                ApplyColorScheme(scheme);
            }
        }
        if (appearance.Foreground())
        {
            _DefaultForeground = til::color{ appearance.Foreground().Value() };
        }
        if (appearance.Background())
        {
            _DefaultBackground = til::color{ appearance.Background().Value() };
        }
        if (appearance.SelectionBackground())
        {
            _SelectionBackground = til::color{ appearance.SelectionBackground().Value() };
        }
        if (appearance.CursorColor())
        {
            _CursorColor = til::color{ appearance.CursorColor().Value() };
        }
        if (!appearance.BackgroundImagePath().empty())
        {
            _BackgroundImage = appearance.ExpandedBackgroundImagePath();
        }

        _BackgroundImageOpacity = appearance.BackgroundImageOpacity();
        _BackgroundImageStretchMode = appearance.BackgroundImageStretchMode();
        std::tie(_BackgroundImageHorizontalAlignment, _BackgroundImageVerticalAlignment) = ConvertConvergedAlignment(appearance.BackgroundImageAlignment());

        _RetroTerminalEffect = appearance.RetroTerminalEffect();
        _PixelShaderPath = winrt::hstring{ wil::ExpandEnvironmentStringsW<std::wstring>(appearance.PixelShaderPath().c_str()) };

        _IntenseIsBold = WI_IsFlagSet(appearance.IntenseTextStyle(), Microsoft::Terminal::Settings::Model::IntenseStyle::Bold);
        _IntenseIsBright = WI_IsFlagSet(appearance.IntenseTextStyle(), Microsoft::Terminal::Settings::Model::IntenseStyle::Bright);

<<<<<<< HEAD
        _PerceptualColorNudging = appearance.PerceptualColorNudging();
=======
        // If the user set an opacity, then just use that. Otherwise, change the
        // default value based off of whether useAcrylic was set or not. If they
        // want acrylic, then default to 50%. Otherwise, default to 100% (fully
        // opaque)
        _Opacity = appearance.HasOpacity() ?
                       appearance.Opacity() :
                       UseAcrylic() ?
                       .5 :
                       1.0;
>>>>>>> 3b3b72e9
    }

    // Method Description:
    // - Creates a TerminalSettingsCreateResult from a parent TerminalSettingsCreateResult
    // - The returned defaultSettings inherits from the parent's defaultSettings, and the
    //   returned unfocusedSettings inherits from the returned defaultSettings
    // - Note that the unfocused settings needs to be entirely unchanged _except_ we need to
    //   set its parent to the other settings object that we return. This is because the overrides
    //   made by the control will live in that other settings object, so we want to make
    //   sure the unfocused settings inherit from that.
    // - Another way to think about this is that initially we have UnfocusedSettings inherit
    //   from DefaultSettings. This function simply adds another TerminalSettings object
    //   in the middle of these two, so UnfocusedSettings now inherits from the new object
    //   and the new object inherits from the DefaultSettings. And this new object is what
    //   the control can put overrides in.
    // Arguments:
    // - parent: the TerminalSettingsCreateResult that we create a new one from
    // Return Value:
    // - A TerminalSettingsCreateResult object that contains a defaultSettings that inherits
    //   from parent's defaultSettings, and contains an unfocusedSettings that inherits from
    //   its defaultSettings
    Model::TerminalSettingsCreateResult TerminalSettings::CreateWithParent(const Model::TerminalSettingsCreateResult& parent)
    {
        THROW_HR_IF_NULL(E_INVALIDARG, parent);

        auto defaultImpl{ get_self<TerminalSettings>(parent.DefaultSettings()) };
        auto defaultChild = defaultImpl->CreateChild();
        if (parent.UnfocusedSettings())
        {
            parent.UnfocusedSettings().SetParent(*defaultChild);
        }
        return winrt::make<TerminalSettingsCreateResult>(*defaultChild, parent.UnfocusedSettings());
    }

    // Method Description:
    // - Sets our parent to the provided TerminalSettings
    // Arguments:
    // - parent: our new parent
    void TerminalSettings::SetParent(const Model::TerminalSettings& parent)
    {
        ClearParents();
        com_ptr<TerminalSettings> parentImpl;
        parentImpl.copy_from(get_self<TerminalSettings>(parent));
        InsertParent(parentImpl);
    }

    Model::TerminalSettings TerminalSettings::GetParent()
    {
        if (_parents.size() > 0)
        {
            return *_parents.at(0);
        }
        return nullptr;
    }

    // Method Description:
    // - Apply Profile settings, as well as any colors from our color scheme, if we have one.
    // Arguments:
    // - profile: the profile settings we're applying
    // - schemes: a map of schemes to look for our color scheme in, if we have one.
    // Return Value:
    // - <none>
    void TerminalSettings::_ApplyProfileSettings(const Profile& profile)
    {
        // Fill in the Terminal Setting's CoreSettings from the profile
        _HistorySize = profile.HistorySize();
        _SnapOnInput = profile.SnapOnInput();
        _AltGrAliasing = profile.AltGrAliasing();

        // Fill in the remaining properties from the profile
        _ProfileName = profile.Name();
        _UseAcrylic = profile.UseAcrylic();

        _FontFace = profile.FontInfo().FontFace();
        _FontSize = profile.FontInfo().FontSize();
        _FontWeight = profile.FontInfo().FontWeight();
        _FontFeatures = profile.FontInfo().FontFeatures();
        _FontAxes = profile.FontInfo().FontAxes();
        _Padding = profile.Padding();

        _Commandline = profile.Commandline();

        _StartingDirectory = profile.EvaluatedStartingDirectory();

        // GH#2373: Use the tabTitle as the starting title if it exists, otherwise
        // use the profile name
        _StartingTitle = !profile.TabTitle().empty() ? profile.TabTitle() : profile.Name();

        if (profile.SuppressApplicationTitle())
        {
            _SuppressApplicationTitle = profile.SuppressApplicationTitle();
        }

        _ScrollState = profile.ScrollState();

        _AntialiasingMode = profile.AntialiasingMode();

        if (profile.TabColor())
        {
            const til::color colorRef{ profile.TabColor().Value() };
            _TabColor = static_cast<winrt::Microsoft::Terminal::Core::Color>(colorRef);
        }
    }

    // Method Description:
    // - Applies appropriate settings from the globals into the TerminalSettings object.
    // Arguments:
    // - globalSettings: the global property values we're applying.
    // Return Value:
    // - <none>
    void TerminalSettings::_ApplyGlobalSettings(const Model::GlobalAppSettings& globalSettings) noexcept
    {
        _InitialRows = globalSettings.InitialRows();
        _InitialCols = globalSettings.InitialCols();

        _WordDelimiters = globalSettings.WordDelimiters();
        _CopyOnSelect = globalSettings.CopyOnSelect();
        _FocusFollowMouse = globalSettings.FocusFollowMouse();
        _ForceFullRepaintRendering = globalSettings.ForceFullRepaintRendering();
        _SoftwareRendering = globalSettings.SoftwareRendering();
        _ForceVTInput = globalSettings.ForceVTInput();
        _TrimBlockSelection = globalSettings.TrimBlockSelection();
        _DetectURLs = globalSettings.DetectURLs();
    }

    // Method Description:
    // - Apply a given ColorScheme's values to the TerminalSettings object.
    //      Sets the foreground, background, and color table of the settings object.
    // Arguments:
    // - scheme: the ColorScheme we are applying to the TerminalSettings object
    // Return Value:
    // - <none>
    void TerminalSettings::ApplyColorScheme(const Model::ColorScheme& scheme)
    {
        // If the scheme was nullptr, then just clear out the current color
        // settings.
        if (scheme == nullptr)
        {
            ClearAppliedColorScheme();
            ClearDefaultForeground();
            ClearDefaultBackground();
            ClearSelectionBackground();
            ClearCursorColor();
            _ColorTable = std::nullopt;
        }
        else
        {
            AppliedColorScheme(scheme);
            _DefaultForeground = til::color{ scheme.Foreground() };
            _DefaultBackground = til::color{ scheme.Background() };
            _SelectionBackground = til::color{ scheme.SelectionBackground() };
            _CursorColor = til::color{ scheme.CursorColor() };

            const auto table = scheme.Table();
            std::array<winrt::Microsoft::Terminal::Core::Color, COLOR_TABLE_SIZE> colorTable{};
            std::transform(table.cbegin(), table.cend(), colorTable.begin(), [](auto&& color) {
                return static_cast<winrt::Microsoft::Terminal::Core::Color>(til::color{ color });
            });
            ColorTable(colorTable);
        }
    }

    winrt::Microsoft::Terminal::Core::Color TerminalSettings::GetColorTableEntry(int32_t index) noexcept
    {
        return ColorTable().at(index);
    }

    void TerminalSettings::ColorTable(std::array<winrt::Microsoft::Terminal::Core::Color, 16> colors)
    {
        _ColorTable = colors;
    }

    std::array<winrt::Microsoft::Terminal::Core::Color, COLOR_TABLE_SIZE> TerminalSettings::ColorTable()
    {
        auto span = _getColorTableImpl();
        std::array<winrt::Microsoft::Terminal::Core::Color, COLOR_TABLE_SIZE> colorTable{};
        if (span.size() > 0)
        {
            std::copy(span.begin(), span.end(), colorTable.begin());
        }
        else
        {
            const auto campbellSpan = CampbellColorTable();
            std::transform(campbellSpan.begin(), campbellSpan.end(), colorTable.begin(), [](auto&& color) {
                return static_cast<winrt::Microsoft::Terminal::Core::Color>(til::color{ color });
            });
        }
        return colorTable;
    }

    gsl::span<winrt::Microsoft::Terminal::Core::Color> TerminalSettings::_getColorTableImpl()
    {
        if (_ColorTable.has_value())
        {
            return gsl::make_span(*_ColorTable);
        }
        for (auto&& parent : _parents)
        {
            auto parentSpan = parent->_getColorTableImpl();
            if (parentSpan.size() > 0)
            {
                return parentSpan;
            }
        }
        return {};
    }
}
<|MERGE_RESOLUTION|>--- conflicted
+++ resolved
@@ -1,424 +1,421 @@
-// Copyright (c) Microsoft Corporation.
-// Licensed under the MIT license.
-
-#include "pch.h"
-#include "TerminalSettings.h"
-#include "../../types/inc/colorTable.hpp"
-
-#include "TerminalSettings.g.cpp"
-#include "TerminalSettingsCreateResult.g.cpp"
-
-using namespace winrt::Microsoft::Terminal::Control;
-using namespace Microsoft::Console::Utils;
-
-namespace winrt::Microsoft::Terminal::Settings::Model::implementation
-{
-    static std::tuple<Windows::UI::Xaml::HorizontalAlignment, Windows::UI::Xaml::VerticalAlignment> ConvertConvergedAlignment(ConvergedAlignment alignment)
-    {
-        // extract horizontal alignment
-        Windows::UI::Xaml::HorizontalAlignment horizAlign;
-        switch (alignment & static_cast<ConvergedAlignment>(0x0F))
-        {
-        case ConvergedAlignment::Horizontal_Left:
-            horizAlign = Windows::UI::Xaml::HorizontalAlignment::Left;
-            break;
-        case ConvergedAlignment::Horizontal_Right:
-            horizAlign = Windows::UI::Xaml::HorizontalAlignment::Right;
-            break;
-        case ConvergedAlignment::Horizontal_Center:
-        default:
-            horizAlign = Windows::UI::Xaml::HorizontalAlignment::Center;
-            break;
-        }
-
-        // extract vertical alignment
-        Windows::UI::Xaml::VerticalAlignment vertAlign;
-        switch (alignment & static_cast<ConvergedAlignment>(0xF0))
-        {
-        case ConvergedAlignment::Vertical_Top:
-            vertAlign = Windows::UI::Xaml::VerticalAlignment::Top;
-            break;
-        case ConvergedAlignment::Vertical_Bottom:
-            vertAlign = Windows::UI::Xaml::VerticalAlignment::Bottom;
-            break;
-        case ConvergedAlignment::Vertical_Center:
-        default:
-            vertAlign = Windows::UI::Xaml::VerticalAlignment::Center;
-            break;
-        }
-
-        return { horizAlign, vertAlign };
-    }
-
-    // Method Description:
-    // - Create a TerminalSettingsCreateResult for the provided profile guid. We'll
-    //   use the guid to look up the profile that should be used to
-    //   create these TerminalSettings. Then, we'll apply settings contained in the
-    //   global and profile settings to the instance.
-    // Arguments:
-    // - appSettings: the set of settings being used to construct the new terminal
-    // - profileGuid: the unique identifier (guid) of the profile
-    // - keybindings: the keybinding handler
-    // Return Value:
-    // - A TerminalSettingsCreateResult, which contains a pair of TerminalSettings objects,
-    //   one for when the terminal is focused and the other for when the terminal is unfocused
-    Model::TerminalSettingsCreateResult TerminalSettings::CreateWithProfile(const Model::CascadiaSettings& appSettings, const Model::Profile& profile, const IKeyBindings& keybindings)
-    {
-        auto settings{ winrt::make_self<TerminalSettings>() };
-        settings->_KeyBindings = keybindings;
-
-        const auto globals = appSettings.GlobalSettings();
-        settings->_ApplyProfileSettings(profile);
-        settings->_ApplyGlobalSettings(globals);
-        settings->_ApplyAppearanceSettings(profile.DefaultAppearance(), globals.ColorSchemes());
-
-        Model::TerminalSettings child{ nullptr };
-        if (const auto& unfocusedAppearance{ profile.UnfocusedAppearance() })
-        {
-            auto childImpl = settings->CreateChild();
-            childImpl->_ApplyAppearanceSettings(unfocusedAppearance, globals.ColorSchemes());
-            child = *childImpl;
-        }
-
-        return winrt::make<TerminalSettingsCreateResult>(*settings, child);
-    }
-
-    // Method Description:
-    // - Create a TerminalSettings object for the provided newTerminalArgs. We'll
-    //   use the newTerminalArgs to look up the profile that should be used to
-    //   create these TerminalSettings. Then, we'll apply settings contained in the
-    //   newTerminalArgs to the profile's settings, to enable customization on top
-    //   of the profile's default values.
-    // Arguments:
-    // - appSettings: the set of settings being used to construct the new terminal
-    // - newTerminalArgs: An object that may contain a profile name or GUID to
-    //   actually use. If the Profile value is not a guid, we'll treat it as a name,
-    //   and attempt to look the profile up by name instead.
-    //   * Additionally, we'll use other values (such as Commandline,
-    //     StartingDirectory) in this object to override the settings directly from
-    //     the profile.
-    // - keybindings: the keybinding handler
-    // Return Value:
-    // - A TerminalSettingsCreateResult object, which contains a pair of TerminalSettings
-    //   objects. One for when the terminal is focused and one for when the terminal is unfocused.
-    Model::TerminalSettingsCreateResult TerminalSettings::CreateWithNewTerminalArgs(const CascadiaSettings& appSettings,
-                                                                                    const NewTerminalArgs& newTerminalArgs,
-                                                                                    const IKeyBindings& keybindings)
-    {
-        const auto profile = appSettings.GetProfileForArgs(newTerminalArgs);
-        auto settingsPair{ CreateWithProfile(appSettings, profile, keybindings) };
-        auto defaultSettings = settingsPair.DefaultSettings();
-
-        if (newTerminalArgs)
-        {
-            // Override commandline, starting directory if they exist in newTerminalArgs
-            if (!newTerminalArgs.Commandline().empty())
-            {
-                defaultSettings.Commandline(newTerminalArgs.Commandline());
-            }
-            if (!newTerminalArgs.StartingDirectory().empty())
-            {
-                defaultSettings.StartingDirectory(newTerminalArgs.StartingDirectory());
-            }
-            if (!newTerminalArgs.TabTitle().empty())
-            {
-                defaultSettings.StartingTitle(newTerminalArgs.TabTitle());
-            }
-            else
-            {
-                // There was no title, and no profile from which to infer the title.
-                // Per GH#6776, promote the first component of the command line to the title.
-                // This will ensure that the tab we spawn has a name (since it didn't get one from its profile!)
-                if (newTerminalArgs.Profile().empty() && !newTerminalArgs.Commandline().empty())
-                {
-                    const std::wstring_view commandLine{ newTerminalArgs.Commandline() };
-                    const auto start{ til::at(commandLine, 0) == L'"' ? 1 : 0 };
-                    const auto terminator{ commandLine.find_first_of(start ? L'"' : L' ', start) }; // look past the first character if it starts with "
-                    // We have to take a copy here; winrt::param::hstring requires a null-terminated string
-                    const std::wstring firstComponent{ commandLine.substr(start, terminator - start) };
-                    defaultSettings.StartingTitle(firstComponent);
-                }
-            }
-            if (newTerminalArgs.TabColor())
-            {
-                defaultSettings.StartingTabColor(winrt::Windows::Foundation::IReference<winrt::Microsoft::Terminal::Core::Color>{ til::color{ newTerminalArgs.TabColor().Value() } });
-            }
-            if (newTerminalArgs.SuppressApplicationTitle())
-            {
-                defaultSettings.SuppressApplicationTitle(newTerminalArgs.SuppressApplicationTitle().Value());
-            }
-            if (!newTerminalArgs.ColorScheme().empty())
-            {
-                const auto schemes = appSettings.GlobalSettings().ColorSchemes();
-                if (const auto& scheme = schemes.TryLookup(newTerminalArgs.ColorScheme()))
-                {
-                    defaultSettings.ApplyColorScheme(scheme);
-                }
-            }
-        }
-
-        return settingsPair;
-    }
-
-    void TerminalSettings::_ApplyAppearanceSettings(const IAppearanceConfig& appearance, const Windows::Foundation::Collections::IMapView<winrt::hstring, ColorScheme>& schemes)
-    {
-        _CursorShape = appearance.CursorShape();
-        _CursorHeight = appearance.CursorHeight();
-        if (!appearance.ColorSchemeName().empty())
-        {
-            if (const auto scheme = schemes.TryLookup(appearance.ColorSchemeName()))
-            {
-                ApplyColorScheme(scheme);
-            }
-        }
-        if (appearance.Foreground())
-        {
-            _DefaultForeground = til::color{ appearance.Foreground().Value() };
-        }
-        if (appearance.Background())
-        {
-            _DefaultBackground = til::color{ appearance.Background().Value() };
-        }
-        if (appearance.SelectionBackground())
-        {
-            _SelectionBackground = til::color{ appearance.SelectionBackground().Value() };
-        }
-        if (appearance.CursorColor())
-        {
-            _CursorColor = til::color{ appearance.CursorColor().Value() };
-        }
-        if (!appearance.BackgroundImagePath().empty())
-        {
-            _BackgroundImage = appearance.ExpandedBackgroundImagePath();
-        }
-
-        _BackgroundImageOpacity = appearance.BackgroundImageOpacity();
-        _BackgroundImageStretchMode = appearance.BackgroundImageStretchMode();
-        std::tie(_BackgroundImageHorizontalAlignment, _BackgroundImageVerticalAlignment) = ConvertConvergedAlignment(appearance.BackgroundImageAlignment());
-
-        _RetroTerminalEffect = appearance.RetroTerminalEffect();
-        _PixelShaderPath = winrt::hstring{ wil::ExpandEnvironmentStringsW<std::wstring>(appearance.PixelShaderPath().c_str()) };
-
-        _IntenseIsBold = WI_IsFlagSet(appearance.IntenseTextStyle(), Microsoft::Terminal::Settings::Model::IntenseStyle::Bold);
-        _IntenseIsBright = WI_IsFlagSet(appearance.IntenseTextStyle(), Microsoft::Terminal::Settings::Model::IntenseStyle::Bright);
-
-<<<<<<< HEAD
-        _PerceptualColorNudging = appearance.PerceptualColorNudging();
-=======
-        // If the user set an opacity, then just use that. Otherwise, change the
-        // default value based off of whether useAcrylic was set or not. If they
-        // want acrylic, then default to 50%. Otherwise, default to 100% (fully
-        // opaque)
-        _Opacity = appearance.HasOpacity() ?
-                       appearance.Opacity() :
-                       UseAcrylic() ?
-                       .5 :
-                       1.0;
->>>>>>> 3b3b72e9
-    }
-
-    // Method Description:
-    // - Creates a TerminalSettingsCreateResult from a parent TerminalSettingsCreateResult
-    // - The returned defaultSettings inherits from the parent's defaultSettings, and the
-    //   returned unfocusedSettings inherits from the returned defaultSettings
-    // - Note that the unfocused settings needs to be entirely unchanged _except_ we need to
-    //   set its parent to the other settings object that we return. This is because the overrides
-    //   made by the control will live in that other settings object, so we want to make
-    //   sure the unfocused settings inherit from that.
-    // - Another way to think about this is that initially we have UnfocusedSettings inherit
-    //   from DefaultSettings. This function simply adds another TerminalSettings object
-    //   in the middle of these two, so UnfocusedSettings now inherits from the new object
-    //   and the new object inherits from the DefaultSettings. And this new object is what
-    //   the control can put overrides in.
-    // Arguments:
-    // - parent: the TerminalSettingsCreateResult that we create a new one from
-    // Return Value:
-    // - A TerminalSettingsCreateResult object that contains a defaultSettings that inherits
-    //   from parent's defaultSettings, and contains an unfocusedSettings that inherits from
-    //   its defaultSettings
-    Model::TerminalSettingsCreateResult TerminalSettings::CreateWithParent(const Model::TerminalSettingsCreateResult& parent)
-    {
-        THROW_HR_IF_NULL(E_INVALIDARG, parent);
-
-        auto defaultImpl{ get_self<TerminalSettings>(parent.DefaultSettings()) };
-        auto defaultChild = defaultImpl->CreateChild();
-        if (parent.UnfocusedSettings())
-        {
-            parent.UnfocusedSettings().SetParent(*defaultChild);
-        }
-        return winrt::make<TerminalSettingsCreateResult>(*defaultChild, parent.UnfocusedSettings());
-    }
-
-    // Method Description:
-    // - Sets our parent to the provided TerminalSettings
-    // Arguments:
-    // - parent: our new parent
-    void TerminalSettings::SetParent(const Model::TerminalSettings& parent)
-    {
-        ClearParents();
-        com_ptr<TerminalSettings> parentImpl;
-        parentImpl.copy_from(get_self<TerminalSettings>(parent));
-        InsertParent(parentImpl);
-    }
-
-    Model::TerminalSettings TerminalSettings::GetParent()
-    {
-        if (_parents.size() > 0)
-        {
-            return *_parents.at(0);
-        }
-        return nullptr;
-    }
-
-    // Method Description:
-    // - Apply Profile settings, as well as any colors from our color scheme, if we have one.
-    // Arguments:
-    // - profile: the profile settings we're applying
-    // - schemes: a map of schemes to look for our color scheme in, if we have one.
-    // Return Value:
-    // - <none>
-    void TerminalSettings::_ApplyProfileSettings(const Profile& profile)
-    {
-        // Fill in the Terminal Setting's CoreSettings from the profile
-        _HistorySize = profile.HistorySize();
-        _SnapOnInput = profile.SnapOnInput();
-        _AltGrAliasing = profile.AltGrAliasing();
-
-        // Fill in the remaining properties from the profile
-        _ProfileName = profile.Name();
-        _UseAcrylic = profile.UseAcrylic();
-
-        _FontFace = profile.FontInfo().FontFace();
-        _FontSize = profile.FontInfo().FontSize();
-        _FontWeight = profile.FontInfo().FontWeight();
-        _FontFeatures = profile.FontInfo().FontFeatures();
-        _FontAxes = profile.FontInfo().FontAxes();
-        _Padding = profile.Padding();
-
-        _Commandline = profile.Commandline();
-
-        _StartingDirectory = profile.EvaluatedStartingDirectory();
-
-        // GH#2373: Use the tabTitle as the starting title if it exists, otherwise
-        // use the profile name
-        _StartingTitle = !profile.TabTitle().empty() ? profile.TabTitle() : profile.Name();
-
-        if (profile.SuppressApplicationTitle())
-        {
-            _SuppressApplicationTitle = profile.SuppressApplicationTitle();
-        }
-
-        _ScrollState = profile.ScrollState();
-
-        _AntialiasingMode = profile.AntialiasingMode();
-
-        if (profile.TabColor())
-        {
-            const til::color colorRef{ profile.TabColor().Value() };
-            _TabColor = static_cast<winrt::Microsoft::Terminal::Core::Color>(colorRef);
-        }
-    }
-
-    // Method Description:
-    // - Applies appropriate settings from the globals into the TerminalSettings object.
-    // Arguments:
-    // - globalSettings: the global property values we're applying.
-    // Return Value:
-    // - <none>
-    void TerminalSettings::_ApplyGlobalSettings(const Model::GlobalAppSettings& globalSettings) noexcept
-    {
-        _InitialRows = globalSettings.InitialRows();
-        _InitialCols = globalSettings.InitialCols();
-
-        _WordDelimiters = globalSettings.WordDelimiters();
-        _CopyOnSelect = globalSettings.CopyOnSelect();
-        _FocusFollowMouse = globalSettings.FocusFollowMouse();
-        _ForceFullRepaintRendering = globalSettings.ForceFullRepaintRendering();
-        _SoftwareRendering = globalSettings.SoftwareRendering();
-        _ForceVTInput = globalSettings.ForceVTInput();
-        _TrimBlockSelection = globalSettings.TrimBlockSelection();
-        _DetectURLs = globalSettings.DetectURLs();
-    }
-
-    // Method Description:
-    // - Apply a given ColorScheme's values to the TerminalSettings object.
-    //      Sets the foreground, background, and color table of the settings object.
-    // Arguments:
-    // - scheme: the ColorScheme we are applying to the TerminalSettings object
-    // Return Value:
-    // - <none>
-    void TerminalSettings::ApplyColorScheme(const Model::ColorScheme& scheme)
-    {
-        // If the scheme was nullptr, then just clear out the current color
-        // settings.
-        if (scheme == nullptr)
-        {
-            ClearAppliedColorScheme();
-            ClearDefaultForeground();
-            ClearDefaultBackground();
-            ClearSelectionBackground();
-            ClearCursorColor();
-            _ColorTable = std::nullopt;
-        }
-        else
-        {
-            AppliedColorScheme(scheme);
-            _DefaultForeground = til::color{ scheme.Foreground() };
-            _DefaultBackground = til::color{ scheme.Background() };
-            _SelectionBackground = til::color{ scheme.SelectionBackground() };
-            _CursorColor = til::color{ scheme.CursorColor() };
-
-            const auto table = scheme.Table();
-            std::array<winrt::Microsoft::Terminal::Core::Color, COLOR_TABLE_SIZE> colorTable{};
-            std::transform(table.cbegin(), table.cend(), colorTable.begin(), [](auto&& color) {
-                return static_cast<winrt::Microsoft::Terminal::Core::Color>(til::color{ color });
-            });
-            ColorTable(colorTable);
-        }
-    }
-
-    winrt::Microsoft::Terminal::Core::Color TerminalSettings::GetColorTableEntry(int32_t index) noexcept
-    {
-        return ColorTable().at(index);
-    }
-
-    void TerminalSettings::ColorTable(std::array<winrt::Microsoft::Terminal::Core::Color, 16> colors)
-    {
-        _ColorTable = colors;
-    }
-
-    std::array<winrt::Microsoft::Terminal::Core::Color, COLOR_TABLE_SIZE> TerminalSettings::ColorTable()
-    {
-        auto span = _getColorTableImpl();
-        std::array<winrt::Microsoft::Terminal::Core::Color, COLOR_TABLE_SIZE> colorTable{};
-        if (span.size() > 0)
-        {
-            std::copy(span.begin(), span.end(), colorTable.begin());
-        }
-        else
-        {
-            const auto campbellSpan = CampbellColorTable();
-            std::transform(campbellSpan.begin(), campbellSpan.end(), colorTable.begin(), [](auto&& color) {
-                return static_cast<winrt::Microsoft::Terminal::Core::Color>(til::color{ color });
-            });
-        }
-        return colorTable;
-    }
-
-    gsl::span<winrt::Microsoft::Terminal::Core::Color> TerminalSettings::_getColorTableImpl()
-    {
-        if (_ColorTable.has_value())
-        {
-            return gsl::make_span(*_ColorTable);
-        }
-        for (auto&& parent : _parents)
-        {
-            auto parentSpan = parent->_getColorTableImpl();
-            if (parentSpan.size() > 0)
-            {
-                return parentSpan;
-            }
-        }
-        return {};
-    }
-}
+// Copyright (c) Microsoft Corporation.
+// Licensed under the MIT license.
+
+#include "pch.h"
+#include "TerminalSettings.h"
+#include "../../types/inc/colorTable.hpp"
+
+#include "TerminalSettings.g.cpp"
+#include "TerminalSettingsCreateResult.g.cpp"
+
+using namespace winrt::Microsoft::Terminal::Control;
+using namespace Microsoft::Console::Utils;
+
+namespace winrt::Microsoft::Terminal::Settings::Model::implementation
+{
+    static std::tuple<Windows::UI::Xaml::HorizontalAlignment, Windows::UI::Xaml::VerticalAlignment> ConvertConvergedAlignment(ConvergedAlignment alignment)
+    {
+        // extract horizontal alignment
+        Windows::UI::Xaml::HorizontalAlignment horizAlign;
+        switch (alignment & static_cast<ConvergedAlignment>(0x0F))
+        {
+        case ConvergedAlignment::Horizontal_Left:
+            horizAlign = Windows::UI::Xaml::HorizontalAlignment::Left;
+            break;
+        case ConvergedAlignment::Horizontal_Right:
+            horizAlign = Windows::UI::Xaml::HorizontalAlignment::Right;
+            break;
+        case ConvergedAlignment::Horizontal_Center:
+        default:
+            horizAlign = Windows::UI::Xaml::HorizontalAlignment::Center;
+            break;
+        }
+
+        // extract vertical alignment
+        Windows::UI::Xaml::VerticalAlignment vertAlign;
+        switch (alignment & static_cast<ConvergedAlignment>(0xF0))
+        {
+        case ConvergedAlignment::Vertical_Top:
+            vertAlign = Windows::UI::Xaml::VerticalAlignment::Top;
+            break;
+        case ConvergedAlignment::Vertical_Bottom:
+            vertAlign = Windows::UI::Xaml::VerticalAlignment::Bottom;
+            break;
+        case ConvergedAlignment::Vertical_Center:
+        default:
+            vertAlign = Windows::UI::Xaml::VerticalAlignment::Center;
+            break;
+        }
+
+        return { horizAlign, vertAlign };
+    }
+
+    // Method Description:
+    // - Create a TerminalSettingsCreateResult for the provided profile guid. We'll
+    //   use the guid to look up the profile that should be used to
+    //   create these TerminalSettings. Then, we'll apply settings contained in the
+    //   global and profile settings to the instance.
+    // Arguments:
+    // - appSettings: the set of settings being used to construct the new terminal
+    // - profileGuid: the unique identifier (guid) of the profile
+    // - keybindings: the keybinding handler
+    // Return Value:
+    // - A TerminalSettingsCreateResult, which contains a pair of TerminalSettings objects,
+    //   one for when the terminal is focused and the other for when the terminal is unfocused
+    Model::TerminalSettingsCreateResult TerminalSettings::CreateWithProfile(const Model::CascadiaSettings& appSettings, const Model::Profile& profile, const IKeyBindings& keybindings)
+    {
+        auto settings{ winrt::make_self<TerminalSettings>() };
+        settings->_KeyBindings = keybindings;
+
+        const auto globals = appSettings.GlobalSettings();
+        settings->_ApplyProfileSettings(profile);
+        settings->_ApplyGlobalSettings(globals);
+        settings->_ApplyAppearanceSettings(profile.DefaultAppearance(), globals.ColorSchemes());
+
+        Model::TerminalSettings child{ nullptr };
+        if (const auto& unfocusedAppearance{ profile.UnfocusedAppearance() })
+        {
+            auto childImpl = settings->CreateChild();
+            childImpl->_ApplyAppearanceSettings(unfocusedAppearance, globals.ColorSchemes());
+            child = *childImpl;
+        }
+
+        return winrt::make<TerminalSettingsCreateResult>(*settings, child);
+    }
+
+    // Method Description:
+    // - Create a TerminalSettings object for the provided newTerminalArgs. We'll
+    //   use the newTerminalArgs to look up the profile that should be used to
+    //   create these TerminalSettings. Then, we'll apply settings contained in the
+    //   newTerminalArgs to the profile's settings, to enable customization on top
+    //   of the profile's default values.
+    // Arguments:
+    // - appSettings: the set of settings being used to construct the new terminal
+    // - newTerminalArgs: An object that may contain a profile name or GUID to
+    //   actually use. If the Profile value is not a guid, we'll treat it as a name,
+    //   and attempt to look the profile up by name instead.
+    //   * Additionally, we'll use other values (such as Commandline,
+    //     StartingDirectory) in this object to override the settings directly from
+    //     the profile.
+    // - keybindings: the keybinding handler
+    // Return Value:
+    // - A TerminalSettingsCreateResult object, which contains a pair of TerminalSettings
+    //   objects. One for when the terminal is focused and one for when the terminal is unfocused.
+    Model::TerminalSettingsCreateResult TerminalSettings::CreateWithNewTerminalArgs(const CascadiaSettings& appSettings,
+                                                                                    const NewTerminalArgs& newTerminalArgs,
+                                                                                    const IKeyBindings& keybindings)
+    {
+        const auto profile = appSettings.GetProfileForArgs(newTerminalArgs);
+        auto settingsPair{ CreateWithProfile(appSettings, profile, keybindings) };
+        auto defaultSettings = settingsPair.DefaultSettings();
+
+        if (newTerminalArgs)
+        {
+            // Override commandline, starting directory if they exist in newTerminalArgs
+            if (!newTerminalArgs.Commandline().empty())
+            {
+                defaultSettings.Commandline(newTerminalArgs.Commandline());
+            }
+            if (!newTerminalArgs.StartingDirectory().empty())
+            {
+                defaultSettings.StartingDirectory(newTerminalArgs.StartingDirectory());
+            }
+            if (!newTerminalArgs.TabTitle().empty())
+            {
+                defaultSettings.StartingTitle(newTerminalArgs.TabTitle());
+            }
+            else
+            {
+                // There was no title, and no profile from which to infer the title.
+                // Per GH#6776, promote the first component of the command line to the title.
+                // This will ensure that the tab we spawn has a name (since it didn't get one from its profile!)
+                if (newTerminalArgs.Profile().empty() && !newTerminalArgs.Commandline().empty())
+                {
+                    const std::wstring_view commandLine{ newTerminalArgs.Commandline() };
+                    const auto start{ til::at(commandLine, 0) == L'"' ? 1 : 0 };
+                    const auto terminator{ commandLine.find_first_of(start ? L'"' : L' ', start) }; // look past the first character if it starts with "
+                    // We have to take a copy here; winrt::param::hstring requires a null-terminated string
+                    const std::wstring firstComponent{ commandLine.substr(start, terminator - start) };
+                    defaultSettings.StartingTitle(firstComponent);
+                }
+            }
+            if (newTerminalArgs.TabColor())
+            {
+                defaultSettings.StartingTabColor(winrt::Windows::Foundation::IReference<winrt::Microsoft::Terminal::Core::Color>{ til::color{ newTerminalArgs.TabColor().Value() } });
+            }
+            if (newTerminalArgs.SuppressApplicationTitle())
+            {
+                defaultSettings.SuppressApplicationTitle(newTerminalArgs.SuppressApplicationTitle().Value());
+            }
+            if (!newTerminalArgs.ColorScheme().empty())
+            {
+                const auto schemes = appSettings.GlobalSettings().ColorSchemes();
+                if (const auto& scheme = schemes.TryLookup(newTerminalArgs.ColorScheme()))
+                {
+                    defaultSettings.ApplyColorScheme(scheme);
+                }
+            }
+        }
+
+        return settingsPair;
+    }
+
+    void TerminalSettings::_ApplyAppearanceSettings(const IAppearanceConfig& appearance, const Windows::Foundation::Collections::IMapView<winrt::hstring, ColorScheme>& schemes)
+    {
+        _CursorShape = appearance.CursorShape();
+        _CursorHeight = appearance.CursorHeight();
+        if (!appearance.ColorSchemeName().empty())
+        {
+            if (const auto scheme = schemes.TryLookup(appearance.ColorSchemeName()))
+            {
+                ApplyColorScheme(scheme);
+            }
+        }
+        if (appearance.Foreground())
+        {
+            _DefaultForeground = til::color{ appearance.Foreground().Value() };
+        }
+        if (appearance.Background())
+        {
+            _DefaultBackground = til::color{ appearance.Background().Value() };
+        }
+        if (appearance.SelectionBackground())
+        {
+            _SelectionBackground = til::color{ appearance.SelectionBackground().Value() };
+        }
+        if (appearance.CursorColor())
+        {
+            _CursorColor = til::color{ appearance.CursorColor().Value() };
+        }
+        if (!appearance.BackgroundImagePath().empty())
+        {
+            _BackgroundImage = appearance.ExpandedBackgroundImagePath();
+        }
+
+        _BackgroundImageOpacity = appearance.BackgroundImageOpacity();
+        _BackgroundImageStretchMode = appearance.BackgroundImageStretchMode();
+        std::tie(_BackgroundImageHorizontalAlignment, _BackgroundImageVerticalAlignment) = ConvertConvergedAlignment(appearance.BackgroundImageAlignment());
+
+        _RetroTerminalEffect = appearance.RetroTerminalEffect();
+        _PixelShaderPath = winrt::hstring{ wil::ExpandEnvironmentStringsW<std::wstring>(appearance.PixelShaderPath().c_str()) };
+
+        _IntenseIsBold = WI_IsFlagSet(appearance.IntenseTextStyle(), Microsoft::Terminal::Settings::Model::IntenseStyle::Bold);
+        _IntenseIsBright = WI_IsFlagSet(appearance.IntenseTextStyle(), Microsoft::Terminal::Settings::Model::IntenseStyle::Bright);
+
+        _PerceptualColorNudging = appearance.PerceptualColorNudging();
+        // If the user set an opacity, then just use that. Otherwise, change the
+        // default value based off of whether useAcrylic was set or not. If they
+        // want acrylic, then default to 50%. Otherwise, default to 100% (fully
+        // opaque)
+        _Opacity = appearance.HasOpacity() ?
+                       appearance.Opacity() :
+                       UseAcrylic() ?
+                       .5 :
+                       1.0;
+    }
+
+    // Method Description:
+    // - Creates a TerminalSettingsCreateResult from a parent TerminalSettingsCreateResult
+    // - The returned defaultSettings inherits from the parent's defaultSettings, and the
+    //   returned unfocusedSettings inherits from the returned defaultSettings
+    // - Note that the unfocused settings needs to be entirely unchanged _except_ we need to
+    //   set its parent to the other settings object that we return. This is because the overrides
+    //   made by the control will live in that other settings object, so we want to make
+    //   sure the unfocused settings inherit from that.
+    // - Another way to think about this is that initially we have UnfocusedSettings inherit
+    //   from DefaultSettings. This function simply adds another TerminalSettings object
+    //   in the middle of these two, so UnfocusedSettings now inherits from the new object
+    //   and the new object inherits from the DefaultSettings. And this new object is what
+    //   the control can put overrides in.
+    // Arguments:
+    // - parent: the TerminalSettingsCreateResult that we create a new one from
+    // Return Value:
+    // - A TerminalSettingsCreateResult object that contains a defaultSettings that inherits
+    //   from parent's defaultSettings, and contains an unfocusedSettings that inherits from
+    //   its defaultSettings
+    Model::TerminalSettingsCreateResult TerminalSettings::CreateWithParent(const Model::TerminalSettingsCreateResult& parent)
+    {
+        THROW_HR_IF_NULL(E_INVALIDARG, parent);
+
+        auto defaultImpl{ get_self<TerminalSettings>(parent.DefaultSettings()) };
+        auto defaultChild = defaultImpl->CreateChild();
+        if (parent.UnfocusedSettings())
+        {
+            parent.UnfocusedSettings().SetParent(*defaultChild);
+        }
+        return winrt::make<TerminalSettingsCreateResult>(*defaultChild, parent.UnfocusedSettings());
+    }
+
+    // Method Description:
+    // - Sets our parent to the provided TerminalSettings
+    // Arguments:
+    // - parent: our new parent
+    void TerminalSettings::SetParent(const Model::TerminalSettings& parent)
+    {
+        ClearParents();
+        com_ptr<TerminalSettings> parentImpl;
+        parentImpl.copy_from(get_self<TerminalSettings>(parent));
+        InsertParent(parentImpl);
+    }
+
+    Model::TerminalSettings TerminalSettings::GetParent()
+    {
+        if (_parents.size() > 0)
+        {
+            return *_parents.at(0);
+        }
+        return nullptr;
+    }
+
+    // Method Description:
+    // - Apply Profile settings, as well as any colors from our color scheme, if we have one.
+    // Arguments:
+    // - profile: the profile settings we're applying
+    // - schemes: a map of schemes to look for our color scheme in, if we have one.
+    // Return Value:
+    // - <none>
+    void TerminalSettings::_ApplyProfileSettings(const Profile& profile)
+    {
+        // Fill in the Terminal Setting's CoreSettings from the profile
+        _HistorySize = profile.HistorySize();
+        _SnapOnInput = profile.SnapOnInput();
+        _AltGrAliasing = profile.AltGrAliasing();
+
+        // Fill in the remaining properties from the profile
+        _ProfileName = profile.Name();
+        _UseAcrylic = profile.UseAcrylic();
+
+        _FontFace = profile.FontInfo().FontFace();
+        _FontSize = profile.FontInfo().FontSize();
+        _FontWeight = profile.FontInfo().FontWeight();
+        _FontFeatures = profile.FontInfo().FontFeatures();
+        _FontAxes = profile.FontInfo().FontAxes();
+        _Padding = profile.Padding();
+
+        _Commandline = profile.Commandline();
+
+        _StartingDirectory = profile.EvaluatedStartingDirectory();
+
+        // GH#2373: Use the tabTitle as the starting title if it exists, otherwise
+        // use the profile name
+        _StartingTitle = !profile.TabTitle().empty() ? profile.TabTitle() : profile.Name();
+
+        if (profile.SuppressApplicationTitle())
+        {
+            _SuppressApplicationTitle = profile.SuppressApplicationTitle();
+        }
+
+        _ScrollState = profile.ScrollState();
+
+        _AntialiasingMode = profile.AntialiasingMode();
+
+        if (profile.TabColor())
+        {
+            const til::color colorRef{ profile.TabColor().Value() };
+            _TabColor = static_cast<winrt::Microsoft::Terminal::Core::Color>(colorRef);
+        }
+    }
+
+    // Method Description:
+    // - Applies appropriate settings from the globals into the TerminalSettings object.
+    // Arguments:
+    // - globalSettings: the global property values we're applying.
+    // Return Value:
+    // - <none>
+    void TerminalSettings::_ApplyGlobalSettings(const Model::GlobalAppSettings& globalSettings) noexcept
+    {
+        _InitialRows = globalSettings.InitialRows();
+        _InitialCols = globalSettings.InitialCols();
+
+        _WordDelimiters = globalSettings.WordDelimiters();
+        _CopyOnSelect = globalSettings.CopyOnSelect();
+        _FocusFollowMouse = globalSettings.FocusFollowMouse();
+        _ForceFullRepaintRendering = globalSettings.ForceFullRepaintRendering();
+        _SoftwareRendering = globalSettings.SoftwareRendering();
+        _ForceVTInput = globalSettings.ForceVTInput();
+        _TrimBlockSelection = globalSettings.TrimBlockSelection();
+        _DetectURLs = globalSettings.DetectURLs();
+    }
+
+    // Method Description:
+    // - Apply a given ColorScheme's values to the TerminalSettings object.
+    //      Sets the foreground, background, and color table of the settings object.
+    // Arguments:
+    // - scheme: the ColorScheme we are applying to the TerminalSettings object
+    // Return Value:
+    // - <none>
+    void TerminalSettings::ApplyColorScheme(const Model::ColorScheme& scheme)
+    {
+        // If the scheme was nullptr, then just clear out the current color
+        // settings.
+        if (scheme == nullptr)
+        {
+            ClearAppliedColorScheme();
+            ClearDefaultForeground();
+            ClearDefaultBackground();
+            ClearSelectionBackground();
+            ClearCursorColor();
+            _ColorTable = std::nullopt;
+        }
+        else
+        {
+            AppliedColorScheme(scheme);
+            _DefaultForeground = til::color{ scheme.Foreground() };
+            _DefaultBackground = til::color{ scheme.Background() };
+            _SelectionBackground = til::color{ scheme.SelectionBackground() };
+            _CursorColor = til::color{ scheme.CursorColor() };
+
+            const auto table = scheme.Table();
+            std::array<winrt::Microsoft::Terminal::Core::Color, COLOR_TABLE_SIZE> colorTable{};
+            std::transform(table.cbegin(), table.cend(), colorTable.begin(), [](auto&& color) {
+                return static_cast<winrt::Microsoft::Terminal::Core::Color>(til::color{ color });
+            });
+            ColorTable(colorTable);
+        }
+    }
+
+    winrt::Microsoft::Terminal::Core::Color TerminalSettings::GetColorTableEntry(int32_t index) noexcept
+    {
+        return ColorTable().at(index);
+    }
+
+    void TerminalSettings::ColorTable(std::array<winrt::Microsoft::Terminal::Core::Color, 16> colors)
+    {
+        _ColorTable = colors;
+    }
+
+    std::array<winrt::Microsoft::Terminal::Core::Color, COLOR_TABLE_SIZE> TerminalSettings::ColorTable()
+    {
+        auto span = _getColorTableImpl();
+        std::array<winrt::Microsoft::Terminal::Core::Color, COLOR_TABLE_SIZE> colorTable{};
+        if (span.size() > 0)
+        {
+            std::copy(span.begin(), span.end(), colorTable.begin());
+        }
+        else
+        {
+            const auto campbellSpan = CampbellColorTable();
+            std::transform(campbellSpan.begin(), campbellSpan.end(), colorTable.begin(), [](auto&& color) {
+                return static_cast<winrt::Microsoft::Terminal::Core::Color>(til::color{ color });
+            });
+        }
+        return colorTable;
+    }
+
+    gsl::span<winrt::Microsoft::Terminal::Core::Color> TerminalSettings::_getColorTableImpl()
+    {
+        if (_ColorTable.has_value())
+        {
+            return gsl::make_span(*_ColorTable);
+        }
+        for (auto&& parent : _parents)
+        {
+            auto parentSpan = parent->_getColorTableImpl();
+            if (parentSpan.size() > 0)
+            {
+                return parentSpan;
+            }
+        }
+        return {};
+    }
+}