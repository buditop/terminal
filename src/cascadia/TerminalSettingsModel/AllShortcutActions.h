// Copyright (c) Microsoft Corporation.
// Licensed under the MIT license.

#pragma once

// For a clearer explanation of how this file should be used, see:
// https://en.wikipedia.org/wiki/X_Macro
//
// Include this file to be able to quickly define some code in the exact same
// way for _every single shortcut action_. To use:
//
// 1. Include this file
// 2. Define the ON_ALL_ACTIONS macro with what you want each action to show up
//    as. Ex:
//
//    #define ON_ALL_ACTIONS(action) void action##Handler();
//
// 3. Then, use the ALL_SHORTCUT_ACTIONS macro to get the ON_ALL_ACTIONS macro
//    repeated once for every ShortcutAction
//
// This is used in KeyMapping.idl, ShortcutAction.*, TerminalPage.*, etc. to
// reduce the number of places where we must copy-paste boiler-plate code for
// each action. This is _NOT_ something that should be used when any individual
// case should be customized.

#define ALL_SHORTCUT_ACTIONS               \
    ON_ALL_ACTIONS(CopyText)               \
    ON_ALL_ACTIONS(PasteText)              \
    ON_ALL_ACTIONS(OpenNewTabDropdown)     \
    ON_ALL_ACTIONS(DuplicateTab)           \
    ON_ALL_ACTIONS(NewTab)                 \
    ON_ALL_ACTIONS(CloseWindow)            \
    ON_ALL_ACTIONS(CloseTab)               \
    ON_ALL_ACTIONS(ClosePane)              \
    ON_ALL_ACTIONS(NextTab)                \
    ON_ALL_ACTIONS(PrevTab)                \
    ON_ALL_ACTIONS(SendInput)              \
    ON_ALL_ACTIONS(SplitPane)              \
    ON_ALL_ACTIONS(ToggleSplitOrientation) \
    ON_ALL_ACTIONS(TogglePaneZoom)         \
    ON_ALL_ACTIONS(SwitchToTab)            \
    ON_ALL_ACTIONS(AdjustFontSize)         \
    ON_ALL_ACTIONS(ResetFontSize)          \
    ON_ALL_ACTIONS(ScrollUp)               \
    ON_ALL_ACTIONS(ScrollDown)             \
    ON_ALL_ACTIONS(ScrollUpPage)           \
    ON_ALL_ACTIONS(ScrollDownPage)         \
    ON_ALL_ACTIONS(ScrollToTop)            \
    ON_ALL_ACTIONS(ScrollToBottom)         \
    ON_ALL_ACTIONS(ResizePane)             \
    ON_ALL_ACTIONS(MoveFocus)              \
    ON_ALL_ACTIONS(MovePane)               \
    ON_ALL_ACTIONS(SwapPane)               \
    ON_ALL_ACTIONS(Find)                   \
    ON_ALL_ACTIONS(ToggleShaderEffects)    \
    ON_ALL_ACTIONS(ToggleFocusMode)        \
    ON_ALL_ACTIONS(ToggleFullscreen)       \
    ON_ALL_ACTIONS(ToggleAlwaysOnTop)      \
    ON_ALL_ACTIONS(OpenSettings)           \
    ON_ALL_ACTIONS(SetColorScheme)         \
    ON_ALL_ACTIONS(SetTabColor)            \
    ON_ALL_ACTIONS(OpenTabColorPicker)     \
    ON_ALL_ACTIONS(RenameTab)              \
    ON_ALL_ACTIONS(OpenTabRenamer)         \
    ON_ALL_ACTIONS(ExecuteCommandline)     \
    ON_ALL_ACTIONS(ToggleCommandPalette)   \
    ON_ALL_ACTIONS(CloseOtherTabs)         \
    ON_ALL_ACTIONS(CloseTabsAfter)         \
    ON_ALL_ACTIONS(TabSearch)              \
    ON_ALL_ACTIONS(MoveTab)                \
    ON_ALL_ACTIONS(BreakIntoDebugger)      \
    ON_ALL_ACTIONS(TogglePaneReadOnly)     \
    ON_ALL_ACTIONS(FindMatch)              \
    ON_ALL_ACTIONS(NewWindow)              \
    ON_ALL_ACTIONS(IdentifyWindow)         \
    ON_ALL_ACTIONS(IdentifyWindows)        \
    ON_ALL_ACTIONS(RenameWindow)           \
    ON_ALL_ACTIONS(OpenWindowRenamer)      \
    ON_ALL_ACTIONS(GlobalSummon)           \
    ON_ALL_ACTIONS(QuakeMode)              \
    ON_ALL_ACTIONS(FocusPane)              \
<<<<<<< HEAD
    ON_ALL_ACTIONS(HighlightCursor)
=======
    ON_ALL_ACTIONS(ClearBuffer)            \
    ON_ALL_ACTIONS(MultipleActions)
>>>>>>> 4f6f3b98

#define ALL_SHORTCUT_ACTIONS_WITH_ARGS             \
    ON_ALL_ACTIONS_WITH_ARGS(AdjustFontSize)       \
    ON_ALL_ACTIONS_WITH_ARGS(CloseOtherTabs)       \
    ON_ALL_ACTIONS_WITH_ARGS(CloseTabsAfter)       \
    ON_ALL_ACTIONS_WITH_ARGS(CloseTab)             \
    ON_ALL_ACTIONS_WITH_ARGS(CopyText)             \
    ON_ALL_ACTIONS_WITH_ARGS(ExecuteCommandline)   \
    ON_ALL_ACTIONS_WITH_ARGS(FindMatch)            \
    ON_ALL_ACTIONS_WITH_ARGS(GlobalSummon)         \
    ON_ALL_ACTIONS_WITH_ARGS(MoveFocus)            \
    ON_ALL_ACTIONS_WITH_ARGS(MovePane)             \
    ON_ALL_ACTIONS_WITH_ARGS(SwapPane)             \
    ON_ALL_ACTIONS_WITH_ARGS(MoveTab)              \
    ON_ALL_ACTIONS_WITH_ARGS(NewTab)               \
    ON_ALL_ACTIONS_WITH_ARGS(NewWindow)            \
    ON_ALL_ACTIONS_WITH_ARGS(NextTab)              \
    ON_ALL_ACTIONS_WITH_ARGS(OpenSettings)         \
    ON_ALL_ACTIONS_WITH_ARGS(PrevTab)              \
    ON_ALL_ACTIONS_WITH_ARGS(RenameTab)            \
    ON_ALL_ACTIONS_WITH_ARGS(RenameWindow)         \
    ON_ALL_ACTIONS_WITH_ARGS(ResizePane)           \
    ON_ALL_ACTIONS_WITH_ARGS(ScrollDown)           \
    ON_ALL_ACTIONS_WITH_ARGS(ScrollUp)             \
    ON_ALL_ACTIONS_WITH_ARGS(SendInput)            \
    ON_ALL_ACTIONS_WITH_ARGS(SetColorScheme)       \
    ON_ALL_ACTIONS_WITH_ARGS(SetTabColor)          \
    ON_ALL_ACTIONS_WITH_ARGS(SplitPane)            \
    ON_ALL_ACTIONS_WITH_ARGS(SwitchToTab)          \
    ON_ALL_ACTIONS_WITH_ARGS(ToggleCommandPalette) \
    ON_ALL_ACTIONS_WITH_ARGS(FocusPane)            \
    ON_ALL_ACTIONS_WITH_ARGS(ClearBuffer)          \
    ON_ALL_ACTIONS_WITH_ARGS(MultipleActions)
<|MERGE_RESOLUTION|>--- conflicted
+++ resolved
@@ -1,120 +1,117 @@
-// Copyright (c) Microsoft Corporation.
-// Licensed under the MIT license.
-
-#pragma once
-
-// For a clearer explanation of how this file should be used, see:
-// https://en.wikipedia.org/wiki/X_Macro
-//
-// Include this file to be able to quickly define some code in the exact same
-// way for _every single shortcut action_. To use:
-//
-// 1. Include this file
-// 2. Define the ON_ALL_ACTIONS macro with what you want each action to show up
-//    as. Ex:
-//
-//    #define ON_ALL_ACTIONS(action) void action##Handler();
-//
-// 3. Then, use the ALL_SHORTCUT_ACTIONS macro to get the ON_ALL_ACTIONS macro
-//    repeated once for every ShortcutAction
-//
-// This is used in KeyMapping.idl, ShortcutAction.*, TerminalPage.*, etc. to
-// reduce the number of places where we must copy-paste boiler-plate code for
-// each action. This is _NOT_ something that should be used when any individual
-// case should be customized.
-
-#define ALL_SHORTCUT_ACTIONS               \
-    ON_ALL_ACTIONS(CopyText)               \
-    ON_ALL_ACTIONS(PasteText)              \
-    ON_ALL_ACTIONS(OpenNewTabDropdown)     \
-    ON_ALL_ACTIONS(DuplicateTab)           \
-    ON_ALL_ACTIONS(NewTab)                 \
-    ON_ALL_ACTIONS(CloseWindow)            \
-    ON_ALL_ACTIONS(CloseTab)               \
-    ON_ALL_ACTIONS(ClosePane)              \
-    ON_ALL_ACTIONS(NextTab)                \
-    ON_ALL_ACTIONS(PrevTab)                \
-    ON_ALL_ACTIONS(SendInput)              \
-    ON_ALL_ACTIONS(SplitPane)              \
-    ON_ALL_ACTIONS(ToggleSplitOrientation) \
-    ON_ALL_ACTIONS(TogglePaneZoom)         \
-    ON_ALL_ACTIONS(SwitchToTab)            \
-    ON_ALL_ACTIONS(AdjustFontSize)         \
-    ON_ALL_ACTIONS(ResetFontSize)          \
-    ON_ALL_ACTIONS(ScrollUp)               \
-    ON_ALL_ACTIONS(ScrollDown)             \
-    ON_ALL_ACTIONS(ScrollUpPage)           \
-    ON_ALL_ACTIONS(ScrollDownPage)         \
-    ON_ALL_ACTIONS(ScrollToTop)            \
-    ON_ALL_ACTIONS(ScrollToBottom)         \
-    ON_ALL_ACTIONS(ResizePane)             \
-    ON_ALL_ACTIONS(MoveFocus)              \
-    ON_ALL_ACTIONS(MovePane)               \
-    ON_ALL_ACTIONS(SwapPane)               \
-    ON_ALL_ACTIONS(Find)                   \
-    ON_ALL_ACTIONS(ToggleShaderEffects)    \
-    ON_ALL_ACTIONS(ToggleFocusMode)        \
-    ON_ALL_ACTIONS(ToggleFullscreen)       \
-    ON_ALL_ACTIONS(ToggleAlwaysOnTop)      \
-    ON_ALL_ACTIONS(OpenSettings)           \
-    ON_ALL_ACTIONS(SetColorScheme)         \
-    ON_ALL_ACTIONS(SetTabColor)            \
-    ON_ALL_ACTIONS(OpenTabColorPicker)     \
-    ON_ALL_ACTIONS(RenameTab)              \
-    ON_ALL_ACTIONS(OpenTabRenamer)         \
-    ON_ALL_ACTIONS(ExecuteCommandline)     \
-    ON_ALL_ACTIONS(ToggleCommandPalette)   \
-    ON_ALL_ACTIONS(CloseOtherTabs)         \
-    ON_ALL_ACTIONS(CloseTabsAfter)         \
-    ON_ALL_ACTIONS(TabSearch)              \
-    ON_ALL_ACTIONS(MoveTab)                \
-    ON_ALL_ACTIONS(BreakIntoDebugger)      \
-    ON_ALL_ACTIONS(TogglePaneReadOnly)     \
-    ON_ALL_ACTIONS(FindMatch)              \
-    ON_ALL_ACTIONS(NewWindow)              \
-    ON_ALL_ACTIONS(IdentifyWindow)         \
-    ON_ALL_ACTIONS(IdentifyWindows)        \
-    ON_ALL_ACTIONS(RenameWindow)           \
-    ON_ALL_ACTIONS(OpenWindowRenamer)      \
-    ON_ALL_ACTIONS(GlobalSummon)           \
-    ON_ALL_ACTIONS(QuakeMode)              \
-    ON_ALL_ACTIONS(FocusPane)              \
-<<<<<<< HEAD
-    ON_ALL_ACTIONS(HighlightCursor)
-=======
-    ON_ALL_ACTIONS(ClearBuffer)            \
-    ON_ALL_ACTIONS(MultipleActions)
->>>>>>> 4f6f3b98
-
-#define ALL_SHORTCUT_ACTIONS_WITH_ARGS             \
-    ON_ALL_ACTIONS_WITH_ARGS(AdjustFontSize)       \
-    ON_ALL_ACTIONS_WITH_ARGS(CloseOtherTabs)       \
-    ON_ALL_ACTIONS_WITH_ARGS(CloseTabsAfter)       \
-    ON_ALL_ACTIONS_WITH_ARGS(CloseTab)             \
-    ON_ALL_ACTIONS_WITH_ARGS(CopyText)             \
-    ON_ALL_ACTIONS_WITH_ARGS(ExecuteCommandline)   \
-    ON_ALL_ACTIONS_WITH_ARGS(FindMatch)            \
-    ON_ALL_ACTIONS_WITH_ARGS(GlobalSummon)         \
-    ON_ALL_ACTIONS_WITH_ARGS(MoveFocus)            \
-    ON_ALL_ACTIONS_WITH_ARGS(MovePane)             \
-    ON_ALL_ACTIONS_WITH_ARGS(SwapPane)             \
-    ON_ALL_ACTIONS_WITH_ARGS(MoveTab)              \
-    ON_ALL_ACTIONS_WITH_ARGS(NewTab)               \
-    ON_ALL_ACTIONS_WITH_ARGS(NewWindow)            \
-    ON_ALL_ACTIONS_WITH_ARGS(NextTab)              \
-    ON_ALL_ACTIONS_WITH_ARGS(OpenSettings)         \
-    ON_ALL_ACTIONS_WITH_ARGS(PrevTab)              \
-    ON_ALL_ACTIONS_WITH_ARGS(RenameTab)            \
-    ON_ALL_ACTIONS_WITH_ARGS(RenameWindow)         \
-    ON_ALL_ACTIONS_WITH_ARGS(ResizePane)           \
-    ON_ALL_ACTIONS_WITH_ARGS(ScrollDown)           \
-    ON_ALL_ACTIONS_WITH_ARGS(ScrollUp)             \
-    ON_ALL_ACTIONS_WITH_ARGS(SendInput)            \
-    ON_ALL_ACTIONS_WITH_ARGS(SetColorScheme)       \
-    ON_ALL_ACTIONS_WITH_ARGS(SetTabColor)          \
-    ON_ALL_ACTIONS_WITH_ARGS(SplitPane)            \
-    ON_ALL_ACTIONS_WITH_ARGS(SwitchToTab)          \
-    ON_ALL_ACTIONS_WITH_ARGS(ToggleCommandPalette) \
-    ON_ALL_ACTIONS_WITH_ARGS(FocusPane)            \
-    ON_ALL_ACTIONS_WITH_ARGS(ClearBuffer)          \
-    ON_ALL_ACTIONS_WITH_ARGS(MultipleActions)
+// Copyright (c) Microsoft Corporation.
+// Licensed under the MIT license.
+
+#pragma once
+
+// For a clearer explanation of how this file should be used, see:
+// https://en.wikipedia.org/wiki/X_Macro
+//
+// Include this file to be able to quickly define some code in the exact same
+// way for _every single shortcut action_. To use:
+//
+// 1. Include this file
+// 2. Define the ON_ALL_ACTIONS macro with what you want each action to show up
+//    as. Ex:
+//
+//    #define ON_ALL_ACTIONS(action) void action##Handler();
+//
+// 3. Then, use the ALL_SHORTCUT_ACTIONS macro to get the ON_ALL_ACTIONS macro
+//    repeated once for every ShortcutAction
+//
+// This is used in KeyMapping.idl, ShortcutAction.*, TerminalPage.*, etc. to
+// reduce the number of places where we must copy-paste boiler-plate code for
+// each action. This is _NOT_ something that should be used when any individual
+// case should be customized.
+
+#define ALL_SHORTCUT_ACTIONS               \
+    ON_ALL_ACTIONS(CopyText)               \
+    ON_ALL_ACTIONS(PasteText)              \
+    ON_ALL_ACTIONS(OpenNewTabDropdown)     \
+    ON_ALL_ACTIONS(DuplicateTab)           \
+    ON_ALL_ACTIONS(NewTab)                 \
+    ON_ALL_ACTIONS(CloseWindow)            \
+    ON_ALL_ACTIONS(CloseTab)               \
+    ON_ALL_ACTIONS(ClosePane)              \
+    ON_ALL_ACTIONS(NextTab)                \
+    ON_ALL_ACTIONS(PrevTab)                \
+    ON_ALL_ACTIONS(SendInput)              \
+    ON_ALL_ACTIONS(SplitPane)              \
+    ON_ALL_ACTIONS(ToggleSplitOrientation) \
+    ON_ALL_ACTIONS(TogglePaneZoom)         \
+    ON_ALL_ACTIONS(SwitchToTab)            \
+    ON_ALL_ACTIONS(AdjustFontSize)         \
+    ON_ALL_ACTIONS(ResetFontSize)          \
+    ON_ALL_ACTIONS(ScrollUp)               \
+    ON_ALL_ACTIONS(ScrollDown)             \
+    ON_ALL_ACTIONS(ScrollUpPage)           \
+    ON_ALL_ACTIONS(ScrollDownPage)         \
+    ON_ALL_ACTIONS(ScrollToTop)            \
+    ON_ALL_ACTIONS(ScrollToBottom)         \
+    ON_ALL_ACTIONS(ResizePane)             \
+    ON_ALL_ACTIONS(MoveFocus)              \
+    ON_ALL_ACTIONS(MovePane)               \
+    ON_ALL_ACTIONS(SwapPane)               \
+    ON_ALL_ACTIONS(Find)                   \
+    ON_ALL_ACTIONS(ToggleShaderEffects)    \
+    ON_ALL_ACTIONS(ToggleFocusMode)        \
+    ON_ALL_ACTIONS(ToggleFullscreen)       \
+    ON_ALL_ACTIONS(ToggleAlwaysOnTop)      \
+    ON_ALL_ACTIONS(OpenSettings)           \
+    ON_ALL_ACTIONS(SetColorScheme)         \
+    ON_ALL_ACTIONS(SetTabColor)            \
+    ON_ALL_ACTIONS(OpenTabColorPicker)     \
+    ON_ALL_ACTIONS(RenameTab)              \
+    ON_ALL_ACTIONS(OpenTabRenamer)         \
+    ON_ALL_ACTIONS(ExecuteCommandline)     \
+    ON_ALL_ACTIONS(ToggleCommandPalette)   \
+    ON_ALL_ACTIONS(CloseOtherTabs)         \
+    ON_ALL_ACTIONS(CloseTabsAfter)         \
+    ON_ALL_ACTIONS(TabSearch)              \
+    ON_ALL_ACTIONS(MoveTab)                \
+    ON_ALL_ACTIONS(BreakIntoDebugger)      \
+    ON_ALL_ACTIONS(TogglePaneReadOnly)     \
+    ON_ALL_ACTIONS(FindMatch)              \
+    ON_ALL_ACTIONS(NewWindow)              \
+    ON_ALL_ACTIONS(IdentifyWindow)         \
+    ON_ALL_ACTIONS(IdentifyWindows)        \
+    ON_ALL_ACTIONS(RenameWindow)           \
+    ON_ALL_ACTIONS(OpenWindowRenamer)      \
+    ON_ALL_ACTIONS(GlobalSummon)           \
+    ON_ALL_ACTIONS(QuakeMode)              \
+    ON_ALL_ACTIONS(FocusPane)              \
+    ON_ALL_ACTIONS(HighlightCursor)        \
+    ON_ALL_ACTIONS(ClearBuffer)            \
+    ON_ALL_ACTIONS(MultipleActions)
+
+#define ALL_SHORTCUT_ACTIONS_WITH_ARGS             \
+    ON_ALL_ACTIONS_WITH_ARGS(AdjustFontSize)       \
+    ON_ALL_ACTIONS_WITH_ARGS(CloseOtherTabs)       \
+    ON_ALL_ACTIONS_WITH_ARGS(CloseTabsAfter)       \
+    ON_ALL_ACTIONS_WITH_ARGS(CloseTab)             \
+    ON_ALL_ACTIONS_WITH_ARGS(CopyText)             \
+    ON_ALL_ACTIONS_WITH_ARGS(ExecuteCommandline)   \
+    ON_ALL_ACTIONS_WITH_ARGS(FindMatch)            \
+    ON_ALL_ACTIONS_WITH_ARGS(GlobalSummon)         \
+    ON_ALL_ACTIONS_WITH_ARGS(MoveFocus)            \
+    ON_ALL_ACTIONS_WITH_ARGS(MovePane)             \
+    ON_ALL_ACTIONS_WITH_ARGS(SwapPane)             \
+    ON_ALL_ACTIONS_WITH_ARGS(MoveTab)              \
+    ON_ALL_ACTIONS_WITH_ARGS(NewTab)               \
+    ON_ALL_ACTIONS_WITH_ARGS(NewWindow)            \
+    ON_ALL_ACTIONS_WITH_ARGS(NextTab)              \
+    ON_ALL_ACTIONS_WITH_ARGS(OpenSettings)         \
+    ON_ALL_ACTIONS_WITH_ARGS(PrevTab)              \
+    ON_ALL_ACTIONS_WITH_ARGS(RenameTab)            \
+    ON_ALL_ACTIONS_WITH_ARGS(RenameWindow)         \
+    ON_ALL_ACTIONS_WITH_ARGS(ResizePane)           \
+    ON_ALL_ACTIONS_WITH_ARGS(ScrollDown)           \
+    ON_ALL_ACTIONS_WITH_ARGS(ScrollUp)             \
+    ON_ALL_ACTIONS_WITH_ARGS(SendInput)            \
+    ON_ALL_ACTIONS_WITH_ARGS(SetColorScheme)       \
+    ON_ALL_ACTIONS_WITH_ARGS(SetTabColor)          \
+    ON_ALL_ACTIONS_WITH_ARGS(SplitPane)            \
+    ON_ALL_ACTIONS_WITH_ARGS(SwitchToTab)          \
+    ON_ALL_ACTIONS_WITH_ARGS(ToggleCommandPalette) \
+    ON_ALL_ACTIONS_WITH_ARGS(FocusPane)            \
+    ON_ALL_ACTIONS_WITH_ARGS(ClearBuffer)          \
+    ON_ALL_ACTIONS_WITH_ARGS(MultipleActions)