// Copyright (c) Microsoft Corporation.
// Licensed under the MIT license.

#include "pch.h"
#include "WindowManager.h"
#include "MonarchFactory.h"
#include "CommandlineArgs.h"

#include "WindowManager.g.cpp"
#include "../../types/inc/utils.hpp"

using namespace winrt;
using namespace winrt::Microsoft::Terminal;
using namespace winrt::Windows::Foundation;
using namespace ::Microsoft::Console;

namespace winrt::Microsoft::Terminal::Remoting::implementation
{
    WindowManager::WindowManager()
    {
        _monarchWaitInterrupt.create();

        // Register with COM as a server for the Monarch class
        _registerAsMonarch();
        // Instantiate an instance of the Monarch. This may or may not be in-proc!
        _createMonarchAndCallbacks();
    }

    WindowManager::~WindowManager()
    {
        // IMPORTANT! Tear down the registration as soon as we exit. If we're not a
        // real peasant window (the monarch passed our commandline to someone else),
        // then the monarch dies, we don't want our registration becoming the active
        // monarch!
        CoRevokeClassObject(_registrationHostClass);
        _registrationHostClass = 0;
        _monarchWaitInterrupt.SetEvent();

        if (_electionThread.joinable())
        {
            _electionThread.join();
        }
    }

    void WindowManager::ProposeCommandline(const Remoting::CommandlineArgs& args)
    {
        const bool isKing = _areWeTheKing();
        // If we're the king, we _definitely_ want to process the arguments, we were
        // launched with them!
        //
        // Otherwise, the King will tell us if we should make a new window
        _shouldCreateWindow = isKing ||
                              _monarch.ProposeCommandline(args);

        if (_shouldCreateWindow)
        {
            // If we should create a new window, then instantiate our Peasant
            // instance, and tell that peasant to handle that commandline.
            _createOurPeasant();

            // TODO:MG Spawn a thread to wait on the monarch, and handle the election
            if (!isKing)
            {
                _createPeasantThread();
            }

            _peasant.ExecuteCommandline(args);
        }
        // Otherwise, we'll do _nothing_.
    }

    bool WindowManager::ShouldCreateWindow()
    {
        return _shouldCreateWindow;
    }

    void WindowManager::_registerAsMonarch()
    {
        winrt::check_hresult(CoRegisterClassObject(Monarch_clsid,
                                                   winrt::make<::MonarchFactory>().get(),
                                                   CLSCTX_LOCAL_SERVER,
                                                   REGCLS_MULTIPLEUSE,
                                                   &_registrationHostClass));
    }

    void WindowManager::_createMonarch()
    {
        // Heads up! This only works because we're using
        // "metadata-based-marshalling" for our WinRT types. That means the OS is
        // using the .winmd file we generate to figure out the proxy/stub
        // definitions for our types automatically. This only works in the following
        // cases:
        //
        // * If we're running unpackaged: the .winmd must be a sibling of the .exe
        // * If we're running packaged: the .winmd must be in the package root
        _monarch = create_instance<Remoting::Monarch>(Monarch_clsid,
                                                      CLSCTX_LOCAL_SERVER);
    }

    void WindowManager::_createMonarchAndCallbacks()
    {
        _createMonarch();
        const auto isKing = _areWeTheKing();
        if (!isKing)
        {
            return;
        }
        // Here, we're the king!

        // Wait, don't. Let's just have the monarch try/catch any accesses to
        // peasants. If the peasant dies, then it can't get the peasant's
        // anything. In that case, _remove it_.
    }

    bool WindowManager::_areWeTheKing()
    {
        const auto kingPID{ _monarch.GetPID() };
        const auto ourPID{ GetCurrentProcessId() };
        return (ourPID == kingPID);
    }

    Remoting::IPeasant WindowManager::_createOurPeasant()
    {
        auto p = winrt::make_self<Remoting::implementation::Peasant>();
        _peasant = *p;
        _monarch.AddPeasant(_peasant);

<<<<<<< HEAD
=======
        // TODO:projects/5 Spawn a thread to wait on the monarch, and handle the election

>>>>>>> 921d9158
        return _peasant;
    }

    bool WindowManager::_electionNight2020()
    {
        _createMonarchAndCallbacks();

        // Tell the new monarch who we are. We might be that monarch!
        _monarch.AddPeasant(_peasant);

        if (_areWeTheKing())
        {
            return true;
        }
        return false;
    }

    void WindowManager::_createPeasantThread()
    {
        // If we catch an exception trying to get at the monarch ever, we can
        // set the _monarchWaitInterrupt, and use that to trigger a new
        // election. Though, we wouldn't be able to retry the function that
        // caused the exception in the first place...

        _electionThread = std::thread([this] {
            _waitOnMonarchThread();
        });
    }

    void WindowManager::_waitOnMonarchThread()
    {
        HANDLE waits[2];
        waits[1] = _monarchWaitInterrupt.get();

        bool exitRequested = false;
        while (!exitRequested)
        {
            wil::unique_handle hMonarch{ OpenProcess(PROCESS_ALL_ACCESS,
                                                     FALSE,
                                                     static_cast<DWORD>(_monarch.GetPID())) };
            // TODO:MG If we fail to open the monarch, then they don't exist
            //  anymore! Go straight to an election.
            //
            // TODO:MG At any point in all this, the current monarch might die.
            // We go straight to a new election, right? Worst case, eventually,
            // we'll become the new monarch.
            //
            // if (hMonarch.get() == nullptr)
            // {
            //     const auto gle = GetLastError();
            //     return false;
            // }
            waits[0] = hMonarch.get();
            auto waitResult = WaitForMultipleObjects(2, waits, FALSE, INFINITE);

            switch (waitResult)
            {
            case WAIT_OBJECT_0 + 0: // waits[0] was signaled
                // Connect to the new monarch, which might be us!
                // If we become the monarch, then we'll return true and exit this thread.
                exitRequested = _electionNight2020();
                break;
            case WAIT_OBJECT_0 + 1: // waits[1] was signaled
                exitRequested = true;
                break;

            case WAIT_TIMEOUT:
                printf("Wait timed out. This should be impossible.\n");
                exitRequested = true;
                break;

            // Return value is invalid.
            default:
            {
                auto gle = GetLastError();
                printf("WaitForMultipleObjects returned: %d\n", waitResult);
                printf("Wait error: %d\n", gle);
                ExitProcess(0);
            }
            }
        }
    }

    Remoting::Peasant WindowManager::CurrentWindow()
    {
        return _peasant;
    }

}
<|MERGE_RESOLUTION|>--- conflicted
+++ resolved
@@ -1,221 +1,216 @@
-// Copyright (c) Microsoft Corporation.
-// Licensed under the MIT license.
-
-#include "pch.h"
-#include "WindowManager.h"
-#include "MonarchFactory.h"
-#include "CommandlineArgs.h"
-
-#include "WindowManager.g.cpp"
-#include "../../types/inc/utils.hpp"
-
-using namespace winrt;
-using namespace winrt::Microsoft::Terminal;
-using namespace winrt::Windows::Foundation;
-using namespace ::Microsoft::Console;
-
-namespace winrt::Microsoft::Terminal::Remoting::implementation
-{
-    WindowManager::WindowManager()
-    {
-        _monarchWaitInterrupt.create();
-
-        // Register with COM as a server for the Monarch class
-        _registerAsMonarch();
-        // Instantiate an instance of the Monarch. This may or may not be in-proc!
-        _createMonarchAndCallbacks();
-    }
-
-    WindowManager::~WindowManager()
-    {
-        // IMPORTANT! Tear down the registration as soon as we exit. If we're not a
-        // real peasant window (the monarch passed our commandline to someone else),
-        // then the monarch dies, we don't want our registration becoming the active
-        // monarch!
-        CoRevokeClassObject(_registrationHostClass);
-        _registrationHostClass = 0;
-        _monarchWaitInterrupt.SetEvent();
-
-        if (_electionThread.joinable())
-        {
-            _electionThread.join();
-        }
-    }
-
-    void WindowManager::ProposeCommandline(const Remoting::CommandlineArgs& args)
-    {
-        const bool isKing = _areWeTheKing();
-        // If we're the king, we _definitely_ want to process the arguments, we were
-        // launched with them!
-        //
-        // Otherwise, the King will tell us if we should make a new window
-        _shouldCreateWindow = isKing ||
-                              _monarch.ProposeCommandline(args);
-
-        if (_shouldCreateWindow)
-        {
-            // If we should create a new window, then instantiate our Peasant
-            // instance, and tell that peasant to handle that commandline.
-            _createOurPeasant();
-
-            // TODO:MG Spawn a thread to wait on the monarch, and handle the election
-            if (!isKing)
-            {
-                _createPeasantThread();
-            }
-
-            _peasant.ExecuteCommandline(args);
-        }
-        // Otherwise, we'll do _nothing_.
-    }
-
-    bool WindowManager::ShouldCreateWindow()
-    {
-        return _shouldCreateWindow;
-    }
-
-    void WindowManager::_registerAsMonarch()
-    {
-        winrt::check_hresult(CoRegisterClassObject(Monarch_clsid,
-                                                   winrt::make<::MonarchFactory>().get(),
-                                                   CLSCTX_LOCAL_SERVER,
-                                                   REGCLS_MULTIPLEUSE,
-                                                   &_registrationHostClass));
-    }
-
-    void WindowManager::_createMonarch()
-    {
-        // Heads up! This only works because we're using
-        // "metadata-based-marshalling" for our WinRT types. That means the OS is
-        // using the .winmd file we generate to figure out the proxy/stub
-        // definitions for our types automatically. This only works in the following
-        // cases:
-        //
-        // * If we're running unpackaged: the .winmd must be a sibling of the .exe
-        // * If we're running packaged: the .winmd must be in the package root
-        _monarch = create_instance<Remoting::Monarch>(Monarch_clsid,
-                                                      CLSCTX_LOCAL_SERVER);
-    }
-
-    void WindowManager::_createMonarchAndCallbacks()
-    {
-        _createMonarch();
-        const auto isKing = _areWeTheKing();
-        if (!isKing)
-        {
-            return;
-        }
-        // Here, we're the king!
-
-        // Wait, don't. Let's just have the monarch try/catch any accesses to
-        // peasants. If the peasant dies, then it can't get the peasant's
-        // anything. In that case, _remove it_.
-    }
-
-    bool WindowManager::_areWeTheKing()
-    {
-        const auto kingPID{ _monarch.GetPID() };
-        const auto ourPID{ GetCurrentProcessId() };
-        return (ourPID == kingPID);
-    }
-
-    Remoting::IPeasant WindowManager::_createOurPeasant()
-    {
-        auto p = winrt::make_self<Remoting::implementation::Peasant>();
-        _peasant = *p;
-        _monarch.AddPeasant(_peasant);
-
-<<<<<<< HEAD
-=======
-        // TODO:projects/5 Spawn a thread to wait on the monarch, and handle the election
-
->>>>>>> 921d9158
-        return _peasant;
-    }
-
-    bool WindowManager::_electionNight2020()
-    {
-        _createMonarchAndCallbacks();
-
-        // Tell the new monarch who we are. We might be that monarch!
-        _monarch.AddPeasant(_peasant);
-
-        if (_areWeTheKing())
-        {
-            return true;
-        }
-        return false;
-    }
-
-    void WindowManager::_createPeasantThread()
-    {
-        // If we catch an exception trying to get at the monarch ever, we can
-        // set the _monarchWaitInterrupt, and use that to trigger a new
-        // election. Though, we wouldn't be able to retry the function that
-        // caused the exception in the first place...
-
-        _electionThread = std::thread([this] {
-            _waitOnMonarchThread();
-        });
-    }
-
-    void WindowManager::_waitOnMonarchThread()
-    {
-        HANDLE waits[2];
-        waits[1] = _monarchWaitInterrupt.get();
-
-        bool exitRequested = false;
-        while (!exitRequested)
-        {
-            wil::unique_handle hMonarch{ OpenProcess(PROCESS_ALL_ACCESS,
-                                                     FALSE,
-                                                     static_cast<DWORD>(_monarch.GetPID())) };
-            // TODO:MG If we fail to open the monarch, then they don't exist
-            //  anymore! Go straight to an election.
-            //
-            // TODO:MG At any point in all this, the current monarch might die.
-            // We go straight to a new election, right? Worst case, eventually,
-            // we'll become the new monarch.
-            //
-            // if (hMonarch.get() == nullptr)
-            // {
-            //     const auto gle = GetLastError();
-            //     return false;
-            // }
-            waits[0] = hMonarch.get();
-            auto waitResult = WaitForMultipleObjects(2, waits, FALSE, INFINITE);
-
-            switch (waitResult)
-            {
-            case WAIT_OBJECT_0 + 0: // waits[0] was signaled
-                // Connect to the new monarch, which might be us!
-                // If we become the monarch, then we'll return true and exit this thread.
-                exitRequested = _electionNight2020();
-                break;
-            case WAIT_OBJECT_0 + 1: // waits[1] was signaled
-                exitRequested = true;
-                break;
-
-            case WAIT_TIMEOUT:
-                printf("Wait timed out. This should be impossible.\n");
-                exitRequested = true;
-                break;
-
-            // Return value is invalid.
-            default:
-            {
-                auto gle = GetLastError();
-                printf("WaitForMultipleObjects returned: %d\n", waitResult);
-                printf("Wait error: %d\n", gle);
-                ExitProcess(0);
-            }
-            }
-        }
-    }
-
-    Remoting::Peasant WindowManager::CurrentWindow()
-    {
-        return _peasant;
-    }
-
-}
+// Copyright (c) Microsoft Corporation.
+// Licensed under the MIT license.
+
+#include "pch.h"
+#include "WindowManager.h"
+#include "MonarchFactory.h"
+#include "CommandlineArgs.h"
+
+#include "WindowManager.g.cpp"
+#include "../../types/inc/utils.hpp"
+
+using namespace winrt;
+using namespace winrt::Microsoft::Terminal;
+using namespace winrt::Windows::Foundation;
+using namespace ::Microsoft::Console;
+
+namespace winrt::Microsoft::Terminal::Remoting::implementation
+{
+    WindowManager::WindowManager()
+    {
+        _monarchWaitInterrupt.create();
+
+        // Register with COM as a server for the Monarch class
+        _registerAsMonarch();
+        // Instantiate an instance of the Monarch. This may or may not be in-proc!
+        _createMonarchAndCallbacks();
+    }
+
+    WindowManager::~WindowManager()
+    {
+        // IMPORTANT! Tear down the registration as soon as we exit. If we're not a
+        // real peasant window (the monarch passed our commandline to someone else),
+        // then the monarch dies, we don't want our registration becoming the active
+        // monarch!
+        CoRevokeClassObject(_registrationHostClass);
+        _registrationHostClass = 0;
+        _monarchWaitInterrupt.SetEvent();
+
+        if (_electionThread.joinable())
+        {
+            _electionThread.join();
+        }
+    }
+
+    void WindowManager::ProposeCommandline(const Remoting::CommandlineArgs& args)
+    {
+        const bool isKing = _areWeTheKing();
+        // If we're the king, we _definitely_ want to process the arguments, we were
+        // launched with them!
+        //
+        // Otherwise, the King will tell us if we should make a new window
+        _shouldCreateWindow = isKing ||
+                              _monarch.ProposeCommandline(args);
+
+        if (_shouldCreateWindow)
+        {
+            // If we should create a new window, then instantiate our Peasant
+            // instance, and tell that peasant to handle that commandline.
+            _createOurPeasant();
+
+            // TODO:MG Spawn a thread to wait on the monarch, and handle the election
+            if (!isKing)
+            {
+                _createPeasantThread();
+            }
+
+            _peasant.ExecuteCommandline(args);
+        }
+        // Otherwise, we'll do _nothing_.
+    }
+
+    bool WindowManager::ShouldCreateWindow()
+    {
+        return _shouldCreateWindow;
+    }
+
+    void WindowManager::_registerAsMonarch()
+    {
+        winrt::check_hresult(CoRegisterClassObject(Monarch_clsid,
+                                                   winrt::make<::MonarchFactory>().get(),
+                                                   CLSCTX_LOCAL_SERVER,
+                                                   REGCLS_MULTIPLEUSE,
+                                                   &_registrationHostClass));
+    }
+
+    void WindowManager::_createMonarch()
+    {
+        // Heads up! This only works because we're using
+        // "metadata-based-marshalling" for our WinRT types. That means the OS is
+        // using the .winmd file we generate to figure out the proxy/stub
+        // definitions for our types automatically. This only works in the following
+        // cases:
+        //
+        // * If we're running unpackaged: the .winmd must be a sibling of the .exe
+        // * If we're running packaged: the .winmd must be in the package root
+        _monarch = create_instance<Remoting::Monarch>(Monarch_clsid,
+                                                      CLSCTX_LOCAL_SERVER);
+    }
+
+    void WindowManager::_createMonarchAndCallbacks()
+    {
+        _createMonarch();
+        const auto isKing = _areWeTheKing();
+        if (!isKing)
+        {
+            return;
+        }
+        // Here, we're the king!
+
+        // Wait, don't. Let's just have the monarch try/catch any accesses to
+        // peasants. If the peasant dies, then it can't get the peasant's
+        // anything. In that case, _remove it_.
+    }
+
+    bool WindowManager::_areWeTheKing()
+    {
+        const auto kingPID{ _monarch.GetPID() };
+        const auto ourPID{ GetCurrentProcessId() };
+        return (ourPID == kingPID);
+    }
+
+    Remoting::IPeasant WindowManager::_createOurPeasant()
+    {
+        auto p = winrt::make_self<Remoting::implementation::Peasant>();
+        _peasant = *p;
+        _monarch.AddPeasant(_peasant);
+
+        return _peasant;
+    }
+
+    bool WindowManager::_electionNight2020()
+    {
+        _createMonarchAndCallbacks();
+
+        // Tell the new monarch who we are. We might be that monarch!
+        _monarch.AddPeasant(_peasant);
+
+        if (_areWeTheKing())
+        {
+            return true;
+        }
+        return false;
+    }
+
+    void WindowManager::_createPeasantThread()
+    {
+        // If we catch an exception trying to get at the monarch ever, we can
+        // set the _monarchWaitInterrupt, and use that to trigger a new
+        // election. Though, we wouldn't be able to retry the function that
+        // caused the exception in the first place...
+
+        _electionThread = std::thread([this] {
+            _waitOnMonarchThread();
+        });
+    }
+
+    void WindowManager::_waitOnMonarchThread()
+    {
+        HANDLE waits[2];
+        waits[1] = _monarchWaitInterrupt.get();
+
+        bool exitRequested = false;
+        while (!exitRequested)
+        {
+            wil::unique_handle hMonarch{ OpenProcess(PROCESS_ALL_ACCESS,
+                                                     FALSE,
+                                                     static_cast<DWORD>(_monarch.GetPID())) };
+            // TODO:MG If we fail to open the monarch, then they don't exist
+            //  anymore! Go straight to an election.
+            //
+            // TODO:MG At any point in all this, the current monarch might die.
+            // We go straight to a new election, right? Worst case, eventually,
+            // we'll become the new monarch.
+            //
+            // if (hMonarch.get() == nullptr)
+            // {
+            //     const auto gle = GetLastError();
+            //     return false;
+            // }
+            waits[0] = hMonarch.get();
+            auto waitResult = WaitForMultipleObjects(2, waits, FALSE, INFINITE);
+
+            switch (waitResult)
+            {
+            case WAIT_OBJECT_0 + 0: // waits[0] was signaled
+                // Connect to the new monarch, which might be us!
+                // If we become the monarch, then we'll return true and exit this thread.
+                exitRequested = _electionNight2020();
+                break;
+            case WAIT_OBJECT_0 + 1: // waits[1] was signaled
+                exitRequested = true;
+                break;
+
+            case WAIT_TIMEOUT:
+                printf("Wait timed out. This should be impossible.\n");
+                exitRequested = true;
+                break;
+
+            // Return value is invalid.
+            default:
+            {
+                auto gle = GetLastError();
+                printf("WaitForMultipleObjects returned: %d\n", waitResult);
+                printf("Wait error: %d\n", gle);
+                ExitProcess(0);
+            }
+            }
+        }
+    }
+
+    Remoting::Peasant WindowManager::CurrentWindow()
+    {
+        return _peasant;
+    }
+
+}